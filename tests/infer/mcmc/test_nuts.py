--- conflicted
+++ resolved
@@ -255,11 +255,7 @@
     assert_equal(posterior, y_prob, prec=0.05)
 
 
-<<<<<<< HEAD
-@pytest.mark.parametrize("jit", [False, mark_jit(True)], ids=jit_idfn)
-@pytest.mark.parametrize("num_steps", [2, 3, 5])
-def test_gaussian_hmm_enum_shape(jit, num_steps):
-=======
+@pytest.mark.parametrize("jit", [False, mark_jit(True)], ids=jit_idfn)
 @pytest.mark.parametrize("num_steps,use_einsum", [
     (2, False),
     (3, False),
@@ -267,8 +263,7 @@
     pytest.param(30, True,
                  marks=pytest.mark.skip(reason="https://github.com/pytorch/pytorch/issues/10661")),
 ])
-def test_gaussian_hmm_enum_shape(num_steps, use_einsum):
->>>>>>> 799a3b0a
+def test_gaussian_hmm_enum_shape(jit, num_steps, use_einsum):
     dim = 4
 
     def model(data):
@@ -285,10 +280,6 @@
             assert effective_dim == 1
 
     data = torch.ones(num_steps)
-<<<<<<< HEAD
-    nuts_kernel = NUTS(model, adapt_step_size=True, max_iarange_nesting=0, jit_compile=jit)
-=======
-    nuts_kernel = NUTS(model, adapt_step_size=True, max_iarange_nesting=0,
+    nuts_kernel = NUTS(model, adapt_step_size=True, max_iarange_nesting=0, jit_compile=jit,
                        experimental_use_einsum=use_einsum)
->>>>>>> 799a3b0a
     MCMC(nuts_kernel, num_samples=5, warmup_steps=5).run(data)