from __future__ import absolute_import, division, print_function

from collections import OrderedDict
import torch
import pyro


def get_indices(labels, sizes=None, tensors=None):
    indices = []
    start = 0
    if sizes is None:
        sizes = OrderedDict([(l, t.shape[0]) for l, t in tensors.items()])
    for label in sizes:
        end = start+sizes[label]
        if label in labels:
            indices.extend(range(start, end))
        start = end
    return torch.tensor(indices)


def tensor_to_dict(sizes, tensor, subset=None):
    if subset is None:
        subset = sizes.keys()
    start = 0
    out = {}
    for label, size in sizes.items():
        end = start + size
        if label in subset:
            out[label] = tensor[..., start:end]
        start = end
    return out


def rmm(A, B):
    """Shorthand for `matmul`."""
    return torch.matmul(A, B)


def rmv(A, b):
    """Tensorized matrix vector multiplication of rightmost dimensions."""
    return torch.matmul(A, b.unsqueeze(-1)).squeeze(-1)


def rvv(a, b):
    """Tensorized vector vector multiplication of rightmost dimensions."""
    return torch.matmul(a.unsqueeze(-2), b.unsqueeze(-1)).squeeze(-2).squeeze(-1)


def lexpand(A, *dimensions):
    """Expand tensor, adding new dimensions on left."""
    return A.expand(tuple(dimensions) + A.shape)


def rexpand(A, *dimensions):
    """Expand tensor, adding new dimensions on right."""
    return A.view(A.shape + (1,)*len(dimensions)).expand(A.shape + tuple(dimensions))


def rdiag(v):
    """Converts the rightmost dimension to a diagonal matrix."""
    return rexpand(v, v.shape[-1])*torch.eye(v.shape[-1])


def rtril(M, diagonal=0, upper=False):
    """Takes the lower-triangular of the rightmost 2 dimensions."""
<<<<<<< HEAD
    return M*torch.tril(torch.ones(M.shape[-2], M.shape[-1]), diagonal=diagonal)


def hessian(y, xs):
    dys = torch.autograd.grad(y, xs, create_graph=True)
    flat_dy = torch.cat([dy.reshape(-1) for dy in dys])
    H = []
    for dyi in flat_dy:
        Hi = torch.cat([Hij.reshape(-1) for Hij in torch.autograd.grad(dyi, xs, retain_graph=True)])
        H.append(Hi)
    H = torch.stack(H)
    return H
=======
    if upper:
        return rtril(M, diagonal=diagonal, upper=False).transpose(-1, -2)
    return M*torch.tril(torch.ones(M.shape[-2], M.shape[-1]), diagonal=diagonal)


def iter_iaranges_to_shape(shape):
    # Go backwards (right to left)
    for i, s in enumerate(shape[::-1]):
        yield pyro.iarange("iarange_" + str(i), s)
>>>>>>> 7bc4c3dc
<|MERGE_RESOLUTION|>--- conflicted
+++ resolved
@@ -63,7 +63,8 @@
 
 def rtril(M, diagonal=0, upper=False):
     """Takes the lower-triangular of the rightmost 2 dimensions."""
-<<<<<<< HEAD
+    if upper:
+        return rtril(M, diagonal=diagonal, upper=False).transpose(-1, -2)
     return M*torch.tril(torch.ones(M.shape[-2], M.shape[-1]), diagonal=diagonal)
 
 
@@ -76,14 +77,9 @@
         H.append(Hi)
     H = torch.stack(H)
     return H
-=======
-    if upper:
-        return rtril(M, diagonal=diagonal, upper=False).transpose(-1, -2)
-    return M*torch.tril(torch.ones(M.shape[-2], M.shape[-1]), diagonal=diagonal)
 
 
 def iter_iaranges_to_shape(shape):
     # Go backwards (right to left)
     for i, s in enumerate(shape[::-1]):
-        yield pyro.iarange("iarange_" + str(i), s)
->>>>>>> 7bc4c3dc
+        yield pyro.iarange("iarange_" + str(i), s)