--- conflicted
+++ resolved
@@ -5,11 +5,8 @@
 from __future__ import absolute_import, division, print_function
 
 from pyro.contrib.autoname import named
-<<<<<<< HEAD
 from pyro.contrib.autoname.glom_named import glom_name
-=======
 from pyro.contrib.autoname.scoping import scope
->>>>>>> 34d5748f
 
 
 __all__ = [
