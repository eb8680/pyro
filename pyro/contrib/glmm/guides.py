from __future__ import absolute_import, division, print_function

import torch
from torch import nn

import pyro
import pyro.distributions as dist
from pyro import poutine
from pyro.contrib.util import (
    get_indices, tensor_to_dict, rmv, rvv, rtril, rdiag, lexpand, rexpand, iter_iaranges_to_shape
)
from pyro.ops.linalg import rinverse
from pyro.util import is_bad

try:
    from contextlib import ExitStack  # python 3
except ImportError:
    from contextlib2 import ExitStack  # python 2


class LinearModelPosteriorGuide(nn.Module):

    def __init__(self, d, w_sizes, tikhonov_init=-2., scale_tril_init=3., **kwargs):
        """
        Guide for linear models. No amortisation happens over designs.
        Amortisation over data is taken care of by analytic formulae for
        linear models (heavy use of truth).

        :param tuple d: the number of designs
        :param dict w_sizes: map from variable string names to int.
        :param float tikhonov_init: initial value for `tikhonov_diag` parameter.
        :param float scale_tril_init: initial value for `scale_tril` parameter.
        """
        super(LinearModelPosteriorGuide, self).__init__()
        # Represent each parameter group as independent Gaussian
        # Making a weak mean-field assumption
        # To avoid this- combine labels
        if not isinstance(d, (tuple, list, torch.Tensor)):
            d = (d,)
        self.tikhonov_diag = nn.Parameter(
                tikhonov_init*torch.ones(*d, sum(w_sizes.values())))
        self.scaled_prior_mean = nn.Parameter(torch.zeros(*d, sum(w_sizes.values())))
        self.scale_tril = {l: nn.Parameter(
                scale_tril_init*lexpand(torch.eye(p), *d)) for l, p in w_sizes.items()}
        # This registers the dict values in pytorch
        # Await new version to use nn.ParamterDict
        self._registered = nn.ParameterList(self.scale_tril.values())
        self.w_sizes = w_sizes
        self.softplus = nn.Softplus()

    def get_params(self, y_dict, design, target_labels):

        y = torch.cat(list(y_dict.values()), dim=-1)
        return self.linear_model_formula(y, design, target_labels)

    def linear_model_formula(self, y, design, target_labels):

        tikhonov_diag = rdiag(torch.exp(self.tikhonov_diag))
        xtx = torch.matmul(design.transpose(-1, -2), design) + tikhonov_diag
        xtxi = rinverse(xtx, sym=True)
        mu = rmv(xtxi, rmv(design.transpose(-1, -2), y) + self.scaled_prior_mean)

        # Extract sub-indices
        mu = tensor_to_dict(self.w_sizes, mu, subset=target_labels)
        scale_tril = {l: rtril(self.scale_tril[l]) for l in target_labels}

        return mu, scale_tril

    def forward(self, y_dict, design, observation_labels, target_labels):

        pyro.module("posterior_guide", self)

        # Returns two dicts from labels -> tensors
        mu, scale_tril = self.get_params(y_dict, design, target_labels)

        for l in target_labels:
            w_dist = dist.MultivariateNormal(mu[l], scale_tril=scale_tril[l])
            pyro.sample(l, w_dist)


class LinearModelDiagLaplaceGuide(nn.Module):
    """
    Block-diagonal Laplace approximation for a (G)LM
    """
<<<<<<< HEAD
    def __init__(self, d, w_sizes, **kwargs):
        super(LinearModelDiagLaplaceGuide, self).__init__()
=======
    def __init__(self, d, w_sizes, tau_label=None, init_value=0.1, **kwargs):
        super(LinearModelLaplaceGuide, self).__init__()
>>>>>>> b0986025
        # start in train mode
        self.train()
        if not isinstance(d, (tuple, list, torch.Tensor)):
            d = (d,)
<<<<<<< HEAD
        self.mean = nn.Parameter(0.01*torch.ones(*d, sum(w_sizes.values())))
        self.means = tensor_to_dict(w_sizes, self.mean)
        # self._registered = nn.ParameterList(self.means.values())
=======
        self.means = {}
        if tau_label is not None:
            w_sizes[tau_label] = 1
        for l, mu_l in tensor_to_dict(w_sizes, init_value*torch.ones(*d, sum(w_sizes.values()))).items():
            self.means[l] = nn.Parameter(mu_l)
        self._registered = nn.ParameterList(self.means.values())
>>>>>>> b0986025
        self.scale_trils = {}
        self.w_sizes = w_sizes

    @staticmethod
    def _hessian_diag(y, x, event_shape):
        batch_shape = x.shape[:-len(event_shape)]
        assert tuple(x.shape) == tuple(batch_shape) + tuple(event_shape)

        dy = torch.autograd.grad(y, [x,], create_graph=True)[0]
        H = []

        # collapse independent dimensions into a single one,
        # and dependent dimensions into another single one
        batch_size = 1
        for batch_shape_dim in batch_shape:
            batch_size *= batch_shape_dim

        event_size = 1
        for event_shape_dim in event_shape:
            event_size *= event_shape_dim

        flat_dy = dy.reshape(batch_size, event_size)

        # loop over dependent part
        for i in range(flat_dy.shape[-1]):
            dyi = flat_dy.index_select(-1, torch.tensor([i]))
            Hi = torch.autograd.grad([dyi], [x,], grad_outputs=[torch.ones_like(dyi)], retain_graph=True)[0]
            H.append(Hi)
        H = torch.stack(H, -1).reshape(*(x.shape + event_shape))
        return H

    @staticmethod
    def _batch_potrf_compat(x, **kwargs):
        # TODO update this code to Pyro dev and remove in favor of .cholesky()
        flat_x = x.reshape(-1, x.shape[-2], x.shape[-1])
        potrfs = torch.stack([flat_xi.potrf(**kwargs) for flat_xi in flat_x])
        return potrfs.reshape(*tuple(x.shape))

    def finalize(self, loss, target_labels):
        """
        Compute the Hessian of the parameters wrt ``loss``

        Usage::

            >>> guide = LinearModelLaplace(...)
            >>> guide.finalize(loss)
        """
        # set self.training = False
        self.eval()
        for l, mu_l in self.means.items():
            if l not in target_labels:
                continue
            hess_l = self._hessian_diag(loss, mu_l, event_shape=(self.w_sizes[l],))
            cov_l = rinverse(hess_l)
            self.scale_trils[l] = rtril(self._batch_potrf_compat(cov_l, upper=False))

    def _mvn_forward(self, design, target_labels):
        for l in target_labels:
            w_dist = dist.MultivariateNormal(self.means[l], scale_tril=self.scale_trils[l])
            pyro.sample(l, w_dist)

    def _map_forward(self, design, target_labels):
        # MAP via Delta guide
        for l in target_labels:
            w_dist = dist.Delta(self.means[l]).independent(1)
            pyro.sample(l, w_dist)

    def forward(self, design, target_labels=None):
        """
        Sample the posterior
        """
        if target_labels is None:
            target_labels = list(self.means.keys())

        pyro.module("laplace_guide", self)
        with ExitStack() as stack:
            stack.enter_context(poutine.broadcast())
            for iarange in iter_iaranges_to_shape(design.shape[:-2]):
                stack.enter_context(iarange)

            if self.training:
                self._map_forward(design, target_labels)
            else:
                # Laplace approximation via MVN with hessian
                self._mvn_forward(design, target_labels)


class LinearModelFullLaplaceGuide(LinearModelDiagLaplaceGuide):

    def finalize(self, loss, target_labels):
        self.eval()
        hess = self._hessian_diag(loss, self.mean, event_shape=(self.mean.shape[-1],))
        cov = rinverse(hess)
        self._scale_tril = rtril(self._batch_potrf_compat(cov, upper=False))

    def _mvn_forward(self, design, target_labels):
        ws_dist = dist.MultivariateNormal(self.mean, scale_tril=self._scale_tril)
        v = pyro.sample("full_laplace", ws_dist, infer={"is_auxiliary": True})
        for l, v_l in tensor_to_dict(self.w_sizes, v).items():
            w_dist = dist.Delta(v=v_l).independent(1)
            pyro.sample(l, w_dist)


# Deprecated
class SigmoidPosteriorGuide(LinearModelPosteriorGuide):

    def __init__(self, d, w_sizes, scale_tril_init=3., mu_init=0., **kwargs):
        super(SigmoidPosteriorGuide, self).__init__(d, w_sizes, scale_tril_init=scale_tril_init,
                                                    **kwargs)
        self.mu0 = {l: nn.Parameter(
                mu_init*torch.ones(*d, p)) for l, p in w_sizes.items()}
        self._registered_mu0 = nn.ParameterList(self.mu0.values())

        self.mu1 = {l: nn.Parameter(
                mu_init*torch.ones(*d, p)) for l, p in w_sizes.items()}
        self._registered_mu1 = nn.ParameterList(self.mu1.values())

        self.scale_tril0 = {l: nn.Parameter(
                scale_tril_init*lexpand(torch.eye(p), *d)) for l, p in w_sizes.items()}
        self._registered0 = nn.ParameterList(self.scale_tril0.values())

        self.scale_tril1 = {l: nn.Parameter(
                scale_tril_init*lexpand(torch.eye(p), *d)) for l, p in w_sizes.items()}
        self._registered1 = nn.ParameterList(self.scale_tril1.values())

        # TODO read from torch float specs
        self.epsilon = torch.tensor(2 ** -24)

    def get_params(self, y_dict, design, target_labels):

        # For values in (0, 1), we can perfectly invert the transformation
        y = torch.cat(list(y_dict.values()), dim=-1)
        mask0 = (y <= self.epsilon).squeeze(-1)
        mask1 = (1. - y <= self.epsilon).squeeze(-1)
        y_trans = y.log() - (1.-y).log()

        mu, scale_tril = self.linear_model_formula(y_trans, design, target_labels)
        scale_tril = {l: scale_tril[l].expand(mu[l].shape + (mu[l].shape[-1], )) for l in scale_tril}

        for l in mu.keys():
            mu[l] = mu[l] + (-mu[l] + self.mu0[l]) * rexpand(mask0.float(), 1)
            mu[l] = mu[l] + (-mu[l] + self.mu1[l]) * rexpand(mask1.float(), 1)
            scale_tril[l] = scale_tril[l] + (-scale_tril[l] + self.scale_tril0[l]) * rexpand(mask0.float(), 1, 1)
            scale_tril[l] = scale_tril[l] + (-scale_tril[l] + self.scale_tril1[l]) * rexpand(mask1.float(), 1, 1)
            scale_tril[l] = rtril(scale_tril[l])

        return mu, scale_tril


class SigmoidLocationPosteriorGuide(nn.Module):

    def __init__(self, d, w_sizes, scale_tril_init, multiplier, prior_mean, **kwargs):
        assert len(w_sizes) == 1
        super(SigmoidLocationPosteriorGuide, self).__init__()
        self.label, p = list(w_sizes.items())[0]

        self.multiplier = multiplier
        self.weights = nn.Parameter(torch.zeros(*d, p))
        self.mean_offsets = nn.ParameterList([nn.Parameter(torch.zeros(*d, p)), nn.Parameter(torch.zeros(*d, p))])
        self.scale_trils = nn.ParameterList([nn.Parameter(scale_tril_init * lexpand(torch.eye(p), *d)),
                                             nn.Parameter(scale_tril_init * lexpand(torch.eye(p), *d)),
                                             nn.Parameter(scale_tril_init * lexpand(torch.eye(p), *d))])
        self.prior_mean = prior_mean

        # TODO read from torch float specs
        self.epsilon = torch.tensor(2 ** -24)

    def forward(self, y_dict, design, observation_labels, target_labels):
        test_point = rvv(design, self.multiplier)
        # For values in (0, 1), we can perfectly invert the transformation
        y = torch.cat(list(y_dict.values()), dim=-1)
        mask0 = (y <= self.epsilon).squeeze(-1)
        mask1 = (1. - y <= self.epsilon).squeeze(-1)
        y_trans = y.log() - (1. - y).log()
        eta = test_point - y_trans

        mu = self.weights * eta + (1 - self.weights) * self.prior_mean
        scale_tril = self.scale_trils[1]

        mu = mu + self.mean_offsets[0] * rexpand(mask0.float(), 1) + self.mean_offsets[1] * rexpand(mask1.float(), 1)
        scale_tril = scale_tril + (-scale_tril + self.scale_trils[0]) * rexpand(mask0.float(), 1, 1)
        scale_tril = scale_tril + (-scale_tril + self.scale_trils[2]) * rexpand(mask1.float(), 1, 1)
        scale_tril = rtril(scale_tril)

        pyro.module("posterior_guide", self)

        w_dist = dist.MultivariateNormal(mu, scale_tril=scale_tril)
        pyro.sample(self.label, w_dist)


class LogisticPosteriorGuide(LinearModelPosteriorGuide):

    def __init__(self, d, w_sizes, scale_tril_init=3., mu_init=0., **kwargs):
        super(LogisticPosteriorGuide, self).__init__(d, w_sizes, scale_tril_init=scale_tril_init,
                                                     **kwargs)
        self.mu0 = {l: nn.Parameter(
                mu_init*torch.ones(*d, p)) for l, p in w_sizes.items()}
        self._registered_mu0 = nn.ParameterList(self.mu0.values())

        self.mu1 = {l: nn.Parameter(
                mu_init*torch.ones(*d, p)) for l, p in w_sizes.items()}
        self._registered_mu1 = nn.ParameterList(self.mu1.values())

        self.scale_tril0 = {l: nn.Parameter(
                scale_tril_init*lexpand(torch.eye(p), *d)) for l, p in w_sizes.items()}
        self._registered0 = nn.ParameterList(self.scale_tril0.values())

        self.scale_tril1 = {l: nn.Parameter(
                scale_tril_init*lexpand(torch.eye(p), *d)) for l, p in w_sizes.items()}
        self._registered1 = nn.ParameterList(self.scale_tril1.values())

    def get_params(self, y_dict, design, target_labels):

        y = torch.cat(list(y_dict.values()), dim=-1)
        mask0 = (y == 0.).squeeze(-1)
        mask1 = (y == 1.).squeeze(-1)

        mu = {}
        scale_tril = {}
        for l in target_labels:
            mu[l] = torch.empty(y.shape[:-1] + (self.w_sizes[l], ))
            scale_tril[l] = torch.empty(y.shape[:-1] + (self.w_sizes[l], self.w_sizes[l]))
            mu[l][mask0, :] = self.mu0[l].expand(mu[l].shape)[mask0, :]
            mu[l][mask1, :] = self.mu1[l].expand(mu[l].shape)[mask1, :]
            scale_tril[l][mask0, :, :] = rtril(self.scale_tril0[l].expand(scale_tril[l].shape))[mask0, :, :]
            scale_tril[l][mask1, :, :] = rtril(self.scale_tril1[l].expand(scale_tril[l].shape))[mask1, :, :]

        return mu, scale_tril


class NormalInverseGammaPosteriorGuide(LinearModelPosteriorGuide):

    def __init__(self, d, w_sizes, mf=False, correct_gamma=False, tau_label="tau", alpha_init=10.,
                 b0_init=10., **kwargs):
        super(NormalInverseGammaPosteriorGuide, self).__init__(d, w_sizes, **kwargs)
        self.alpha = nn.Parameter(alpha_init*torch.ones(*d))
        self.b0 = nn.Parameter(b0_init*torch.ones(*d))
        self.mf = mf
        self.correct_gamma = correct_gamma
        self.tau_label = tau_label

    def get_params(self, y_dict, design, target_labels):

        y = torch.cat(list(y_dict.values()), dim=-1)

        coefficient_labels = [label for label in target_labels if label != self.tau_label]
        mu, scale_tril = self.linear_model_formula(y, design, coefficient_labels)

        if self.correct_gamma:
            mu_vec = torch.cat(list(mu.values()), dim=-1)
            yty = rvv(y, y)
            ytxmu = rvv(y, rmv(design, mu_vec))
            beta = self.b0 + .5*(yty - ytxmu)
        else:
            # Treat beta as a constant
            beta = self.b0

        return mu, scale_tril, self.alpha, beta

    def forward(self, y_dict, design, observation_labels, target_labels):

        pyro.module("posterior_guide", self)

        mu, scale_tril, alpha, beta = self.get_params(y_dict, design, target_labels)

        if self.tau_label in target_labels:
            tau_dist = dist.Gamma(alpha.unsqueeze(-1), beta.unsqueeze(-1)).independent(1)
            tau = pyro.sample(self.tau_label, tau_dist)
            obs_sd = 1./tau.sqrt().unsqueeze(-1)

        for label in target_labels:
            if label != self.tau_label:
                if self.mf:
                    w_dist = dist.MultivariateNormal(mu[label],
                                                     scale_tril=scale_tril[label])
                else:
                    w_dist = dist.MultivariateNormal(mu[label],
                                                     scale_tril=scale_tril[label]*obs_sd)
                pyro.sample(label, w_dist)


class NormalMarginalGuide(nn.Module):

    def __init__(self, d, y_sizes, mu_init=0., sigma_init=3., **kwargs):

        super(NormalMarginalGuide, self).__init__()

        self.mu = {l: nn.Parameter(mu_init*torch.ones(*d, p)) for l, p in y_sizes.items()}
        self.scale_tril = {l: nn.Parameter(sigma_init*lexpand(torch.eye(p), *d)) for l, p in y_sizes.items()}
        self._registered_mu = nn.ParameterList(self.mu.values())
        self._registered_scale_tril = nn.ParameterList(self.scale_tril.values())

    def forward(self, design, observation_labels, target_labels):

        pyro.module("marginal_guide", self)

        for l in observation_labels:
            pyro.sample(l, dist.MultivariateNormal(self.mu[l], scale_tril=rtril(self.scale_tril[l])))


class NormalLikelihoodGuide(NormalMarginalGuide):

    def __init__(self, d, w_sizes, y_sizes, mu_init=0., sigma_init=3., **kwargs):

        super(NormalLikelihoodGuide, self).__init__(d, y_sizes, mu_init, sigma_init, **kwargs)
        self.w_sizes = w_sizes

    def forward(self, theta_dict, design, observation_labels, target_labels):

        theta = torch.cat(list(theta_dict.values()), dim=-1)
        indices = get_indices(target_labels, self.w_sizes)
        subdesign = design[..., indices]
        centre = rmv(subdesign, theta)

        pyro.module("likelihood_guide", self)

        for l in observation_labels:
            pyro.sample(l, dist.MultivariateNormal(centre + self.mu[l], scale_tril=rtril(self.scale_tril[l])))


class SigmoidMarginalGuide(nn.Module):

    def __init__(self, d, y_sizes, mu_init=0., sigma_init=20., **kwargs):

        super(SigmoidMarginalGuide, self).__init__()

        assert all(d == 1 for d in y_sizes.values())
        self.mu = {l: nn.Parameter(mu_init*torch.ones(*d, 1)) for l in y_sizes}
        self.sigma = {l: nn.Parameter(sigma_init*torch.ones(*d, 1)) for l in y_sizes}
        self._registered_mu = nn.ParameterList(self.mu.values())
        self._registered_sigma = nn.ParameterList(self.sigma.values())
        # TODO read from torch float specs
        self.epsilon = torch.tensor(2**-24)
        self.softplus = nn.Softplus()

    def forward(self, design, observation_labels, target_labels):

        pyro.module("marginal_guide", self)

        for l in observation_labels:
            if is_bad(self.mu[l]):
                raise ArithmeticError("NaN in marginal mean")
            elif is_bad(self.sigma[l]):
                raise ArithmeticError("NaN in marginal sigma")
            self.sample_sigmoid(l, self.mu[l], self.sigma[l])

    def sample_sigmoid(self, label, mu, sigma):

            response_dist = dist.CensoredSigmoidNormal(
                loc=mu, scale=self.softplus(sigma), upper_lim=1.-self.epsilon, lower_lim=self.epsilon
            ).independent(1)
            pyro.sample(label, response_dist)


class SigmoidLikelihoodGuide(SigmoidMarginalGuide):

    def __init__(self, d, w_sizes, y_sizes, mu_init=0., sigma_init=10., **kwargs):

        super(SigmoidLikelihoodGuide, self).__init__(d, y_sizes, mu_init, sigma_init, **kwargs)
        self.log_multiplier = nn.Parameter(torch.zeros(*d, 1))
        self.w_sizes = w_sizes

    def forward(self, theta_dict, design, observation_labels, target_labels):

        theta = torch.cat(list(theta_dict.values()), dim=-1)
        indices = get_indices(target_labels, self.w_sizes)
        subdesign = design[..., indices]
        centre = rmv(subdesign, theta)
        scaled_centre = torch.exp(self.log_multiplier)*centre

        pyro.module("likelihood_guide", self)

        for l in observation_labels:
            if is_bad(self.mu[l]):
                raise ArithmeticError("NaN in likelihood mean")
            elif is_bad(self.sigma[l]):
                raise ArithmeticError("NaN in likelihood sigma")
            self.sample_sigmoid(l, scaled_centre + self.mu[l], self.sigma[l])


class LogisticMarginalGuide(nn.Module):
    
    def __init__(self, d, y_sizes, p_logit_init=0., **kwargs):

        super(LogisticMarginalGuide, self).__init__()

        self.logits = {l: nn.Parameter(p_logit_init*torch.ones(*d, 1)) for l in y_sizes}
        self._registered = nn.ParameterList(self.logits.values())

    def forward(self, design, observation_labels, target_labels):

        pyro.module("marginal_guide", self)

        for l in observation_labels:
            y_dist = dist.Bernoulli(logits=self.logits[l]).independent(1)
            pyro.sample(l, y_dist)


class LogisticLikelihoodGuide(nn.Module):
    
    def __init__(self, d, w_sizes, y_sizes, p_logit_init=0., **kwargs):

        super(LogisticLikelihoodGuide, self).__init__()

        self.logit_correction = {l: nn.Parameter(p_logit_init*torch.ones(*d, 1)) for l in y_sizes}
        self.logit_offset = {l: nn.Parameter(torch.zeros(*d, 1)) for l in y_sizes}
        self._registered_correction = nn.ParameterList(self.logit_correction.values())
        self._registered_offset = nn.ParameterList(self.logit_offset.values())
        self.log_multiplier = nn.Parameter(torch.zeros(*d, 1))
        self.w_sizes = w_sizes
        self.sigmoid = nn.Sigmoid()
        self.softplus = nn.Softplus()
    
    def forward(self, theta_dict, design, observation_labels, target_labels):

        theta = torch.cat(list(theta_dict.values()), dim=-1)
        indices = get_indices(target_labels, self.w_sizes)
        subdesign = design[..., indices]
        centre = rmv(subdesign, theta)
        scaled_centre = torch.exp(self.log_multiplier) * centre

        pyro.module("likelihood_guide", self)

        for l in observation_labels:
            p = .5*(self.sigmoid(scaled_centre + self.logit_offset[l] + self.softplus(self.logit_correction[l]))
                    + self.sigmoid(scaled_centre + self.logit_offset[l] - self.softplus(self.logit_correction[l])))
            y_dist = dist.Bernoulli(p).independent(1)
            pyro.sample(l, y_dist)


class GuideDV(nn.Module):
    """A Donsker-Varadhan `T` family based on a guide family via
    the relation `T = log p(theta) - log q(theta | y, d)`
    """
    def __init__(self, guide):
        super(GuideDV, self).__init__()
        self.guide = guide

    def forward(self, design, trace, observation_labels, target_labels):

        trace.compute_log_prob()
        prior_lp = sum(trace.nodes[l]["log_prob"] for l in target_labels)
        y_dict = {l: trace.nodes[l]["value"] for l in observation_labels}
        theta_dict = {l: trace.nodes[l]["value"] for l in target_labels}

        conditional_guide = pyro.condition(self.guide, data=theta_dict)
        cond_trace = poutine.trace(conditional_guide).get_trace(
                y_dict, design, observation_labels, target_labels)
        cond_trace.compute_log_prob()

        posterior_lp = sum(cond_trace.nodes[l]["log_prob"] for l in target_labels)

        return posterior_lp - prior_lp<|MERGE_RESOLUTION|>--- conflicted
+++ resolved
@@ -82,29 +82,18 @@
     """
     Block-diagonal Laplace approximation for a (G)LM
     """
-<<<<<<< HEAD
-    def __init__(self, d, w_sizes, **kwargs):
+    def __init__(self, d, w_sizes, tau_label=None, init_value=0.1, **kwargs):
         super(LinearModelDiagLaplaceGuide, self).__init__()
-=======
-    def __init__(self, d, w_sizes, tau_label=None, init_value=0.1, **kwargs):
-        super(LinearModelLaplaceGuide, self).__init__()
->>>>>>> b0986025
         # start in train mode
         self.train()
         if not isinstance(d, (tuple, list, torch.Tensor)):
             d = (d,)
-<<<<<<< HEAD
-        self.mean = nn.Parameter(0.01*torch.ones(*d, sum(w_sizes.values())))
-        self.means = tensor_to_dict(w_sizes, self.mean)
-        # self._registered = nn.ParameterList(self.means.values())
-=======
         self.means = {}
         if tau_label is not None:
             w_sizes[tau_label] = 1
-        for l, mu_l in tensor_to_dict(w_sizes, init_value*torch.ones(*d, sum(w_sizes.values()))).items():
-            self.means[l] = nn.Parameter(mu_l)
-        self._registered = nn.ParameterList(self.means.values())
->>>>>>> b0986025
+        self.mean = nn.Parameter(init_value*torch.ones(*d, sum(w_sizes.values())))
+        self.means = tensor_to_dict(w_sizes, self.mean)
+        # self._registered = nn.ParameterList(self.means.values())
         self.scale_trils = {}
         self.w_sizes = w_sizes
 
