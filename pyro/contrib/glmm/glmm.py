from __future__ import absolute_import, division, print_function

import warnings
from collections import OrderedDict
from functools import partial
import torch
from torch.nn.functional import softplus
from torch.distributions import constraints

import pyro
import pyro.distributions as dist
from pyro.contrib.util import rmv, rvv, iter_iaranges_to_shape

try:
    from contextlib import ExitStack  # python 3
except ImportError:
    from contextlib2 import ExitStack  # python 2

# TODO read from torch float spec
epsilon = torch.tensor(2**-24)


def known_covariance_linear_model(coef_means, coef_sds, observation_sd,
                                  coef_labels="w", observation_label="y"):

    if not isinstance(coef_means, list):
        coef_means = [coef_means]
    if not isinstance(coef_sds, list):
        coef_sds = [coef_sds]
    if not isinstance(coef_labels, list):
        coef_labels = [coef_labels]

    model = partial(bayesian_linear_model,
                    w_means=OrderedDict([(label, mean) for label, mean in zip(coef_labels, coef_means)]),
                    w_sqrtlambdas=OrderedDict([
                        (label, 1./(observation_sd*sd)) for label, sd in zip(coef_labels, coef_sds)]),
                    obs_sd=observation_sd,
                    response_label=observation_label)
    # For computing the true EIG
    model.obs_sd = observation_sd
    model.w_sds = OrderedDict([(label, sd) for label, sd in zip(coef_labels, coef_sds)])
    model.w_sizes = OrderedDict([(label, sd.shape[-1]) for label, sd in zip(coef_labels, coef_sds)])
    model.observation_label = observation_label
    model.coef_labels = coef_labels
    return model


def normal_guide(observation_sd, coef_shape, coef_label="w"):
    return partial(normal_inv_gamma_family_guide,
                   obs_sd=observation_sd,
                   w_sizes={coef_label: coef_shape})


def group_linear_model(coef1_mean, coef1_sd, coef2_mean, coef2_sd, observation_sd,
                       coef1_label="w1", coef2_label="w2", observation_label="y"):
    model = partial(
        bayesian_linear_model,
        w_means=OrderedDict([(coef1_label, coef1_mean), (coef2_label, coef2_mean)]),
        w_sqrtlambdas=OrderedDict([(coef1_label, 1./(observation_sd*coef1_sd)),
                                   (coef2_label, 1./(observation_sd*coef2_sd))]),
        obs_sd=observation_sd,
        response_label=observation_label)
    model.obs_sd = observation_sd
    model.w_sds = OrderedDict([(coef1_label, coef1_sd), (coef2_label, coef2_sd)])
    return model


def group_normal_guide(observation_sd, coef1_shape, coef2_shape,
                       coef1_label="w1", coef2_label="w2"):
    return partial(
        normal_inv_gamma_family_guide, w_sizes=OrderedDict([(coef1_label, coef1_shape), (coef2_label, coef2_shape)]),
        obs_sd=observation_sd)


def zero_mean_unit_obs_sd_lm(coef_sd, coef_label="w"):
    model = known_covariance_linear_model(torch.tensor(0.), coef_sd, torch.tensor(1.), coef_labels=coef_label)
    guide = normal_guide(torch.tensor(1.), coef_sd.shape, coef_label=coef_label)
    return model, guide


def normal_inverse_gamma_linear_model(coef_means, coef_sqrtlambdas, alpha,
                                      beta, coef_labels="w", observation_label="y"):

    if not isinstance(coef_means, list):
        coef_means = [coef_means]
    if not isinstance(coef_sqrtlambdas, list):
        coef_sqrtlambdas = [coef_sqrtlambdas]
    if not isinstance(coef_labels, list):
        coef_labels = [coef_labels]

    model = partial(bayesian_linear_model,
                    w_means=OrderedDict([(label, mean) for label, mean in zip(coef_labels, coef_means)]),
                    w_sqrtlambdas=OrderedDict([
                        (label, sqrtlambda) for label, sqrtlambda in zip(coef_labels, coef_sqrtlambdas)]),
                    alpha_0=alpha, beta_0=beta,
                    response_label=observation_label)
    # For computing the true EIG
    model.obs_sd = torch.tensor(1.)
    model.w_sds = OrderedDict([(label, 1./sqrtlambda) for label, sqrtlambda in zip(coef_labels, coef_sqrtlambdas)])
    model.w_sizes = OrderedDict([(label, sqrtlambda.shape[-1])
                                 for label, sqrtlambda in zip(coef_labels, coef_sqrtlambdas)])
    model.alpha = alpha
    model.beta = beta
    model.observation_label = observation_label
    model.coef_labels = coef_labels
    return model


def normal_inverse_gamma_guide(coef_shape, coef_label="w", **kwargs):
    return partial(normal_inv_gamma_family_guide, obs_sd=None, w_sizes={coef_label: coef_shape}, **kwargs)


def logistic_regression_model(coef_means, coef_sds, coef_labels="w", observation_label="y"):

    if not isinstance(coef_means, list):
        coef_means = [coef_means]
    if not isinstance(coef_sds, list):
        coef_sds = [coef_sds]
    if not isinstance(coef_labels, list):
        coef_labels = [coef_labels]

    model = partial(bayesian_linear_model,
                    w_means=OrderedDict([(label, mean) for label, mean in zip(coef_labels, coef_means)]),
                    w_sqrtlambdas=OrderedDict([(label, 1./sd) for label, sd in zip(coef_labels, coef_sds)]),
                    obs_sd=torch.tensor(1.),
                    response="bernoulli",
                    response_label=observation_label)

    model.w_sds = OrderedDict([(label, sd) for label, sd in zip(coef_labels, coef_sds)])
    model.w_sizes = OrderedDict([(label, sd.shape[-1]) for label, sd in zip(coef_labels, coef_sds)])
    model.observation_label = observation_label
    model.coef_labels = coef_labels
    return model


def lmer_model(fixed_effects_sd, n_groups, random_effects_alpha, random_effects_beta,
               fixed_effects_label="w", random_effects_label="u", observation_label="y",
               response="normal"):
    return partial(bayesian_linear_model,
                   w_means={fixed_effects_label: torch.tensor(0.)},
                   w_sqrtlambdas={fixed_effects_label: 1./fixed_effects_sd},
                   obs_sd=torch.tensor(1.),
                   re_group_sizes={random_effects_label: n_groups},
                   re_alphas={random_effects_label: random_effects_alpha},
                   re_betas={random_effects_label: random_effects_beta},
                   response=response,
                   response_label=observation_label)


def sigmoid_location_model(loc_mean, loc_sd, multiplier, observation_sd, loc_label="loc", observation_label="y"):
    def model(design):
        batch_shape = design.shape[:-2]
        with ExitStack() as stack:
            for iarange in iter_iaranges_to_shape(batch_shape):
                stack.enter_context(iarange)
            loc_shape = batch_shape + (design.shape[-1],)
            loc = pyro.sample(loc_label, dist.Normal(loc_mean.expand(loc_shape),
                                                     loc_sd.expand(loc_shape)).independent(1))
            mean = rvv(design, multiplier) - loc
            emission_dist = dist.CensoredSigmoidNormal(mean, observation_sd, 1 - epsilon, epsilon).independent(1)
            y = pyro.sample(observation_label, emission_dist)
            return y

    model.w_sizes = {loc_label: 1}
    model.observation_label = observation_label
    return model


def sigmoid_model_gamma(coef1_mean, coef1_sd, coef2_mean, coef2_sd, observation_sd,
                        sigmoid_alpha, sigmoid_beta, sigmoid_design,
                        coef1_label="w1", coef2_label="w2", observation_label="y",
                        sigmoid_label="k"):

    def model(design):
        batch_shape = design.shape[:-2]
        k_shape = batch_shape + (sigmoid_design.shape[-1],)
        k = pyro.sample(sigmoid_label,
                        dist.Gamma(sigmoid_alpha.expand(k_shape),
                                   sigmoid_beta.expand(k_shape)).to_event(1))
        k_assigned = rmv(sigmoid_design, k)

        return bayesian_linear_model(
            design,
            w_means=OrderedDict([(coef1_label, coef1_mean), (coef2_label, coef2_mean)]),
            w_sqrtlambdas={coef1_label: 1./(observation_sd*coef1_sd), coef2_label: 1./(observation_sd*coef2_sd)},
            obs_sd=observation_sd,
            response="sigmoid",
            response_label=observation_label,
            k=k_assigned
            )

    return model


def logistic_extrapolation(coef_means, coef_sds, target_design, coef_labels="w", observation_label="y",
                           target_label="target"):
    if not isinstance(coef_means, list):
        coef_means = [coef_means]
    if not isinstance(coef_sds, list):
        coef_sds = [coef_sds]
    if not isinstance(coef_labels, list):
        coef_labels = [coef_labels]

    def model(design):
        batch_shape = design.shape[:-2]
        with ExitStack() as stack:
            for iarange in iter_iaranges_to_shape(batch_shape):
                stack.enter_context(iarange)

            # Build the regression coefficient
            w = []
            # Allow different names for different coefficient groups
            # Process fixed effects
            for name, coef_mean, coef_sd in zip(coef_labels, coef_means, coef_sds):
                shape = batch_shape + (coef_mean.shape[-1],)
                # Place a normal prior on the regression coefficient
                w_prior = dist.Normal(coef_mean.expand(shape), coef_sd.expand(shape)).independent(1)
                w.append(pyro.sample(name, w_prior))

            # Regression coefficient `w` is batch x p
            w = broadcast_cat(w)
            # Sample the target
            td_shape = batch_shape + target_design.shape[-2:]
            pyro.sample(target_label, dist.Bernoulli(logits=rmv(target_design.expand(td_shape), w)).independent(1))
            # Sample the observation
            return pyro.sample(observation_label, dist.Bernoulli(logits=rmv(design, w)).independent(1))

    model.w_sds = OrderedDict([(label, sd) for label, sd in zip(coef_labels, coef_sds)])
    model.w_sizes = OrderedDict([(label, sd.shape[-1]) for label, sd in zip(coef_labels, coef_sds)])
    model.observation_label = observation_label
    model.coef_labels = coef_labels
    return model


def sigmoid_model_fixed(coef_means, coef_sds, observation_sd, coef_labels="w", observation_label="y"):

    if not isinstance(coef_means, list):
        coef_means = [coef_means]
    if not isinstance(coef_sds, list):
        coef_sds = [coef_sds]
    if not isinstance(coef_labels, list):
        coef_labels = [coef_labels]

    def model(design):
        
        return bayesian_linear_model(
            design,
            w_means=OrderedDict([(label, mean) for label, mean in zip(coef_labels, coef_means)]),
            w_sqrtlambdas=OrderedDict([(label, 1./(observation_sd*sd)) for label, sd in zip(coef_labels, coef_sds)]),
            obs_sd=observation_sd,
            response="sigmoid",
            response_label=observation_label,
            k=torch.tensor(1.)
            )

    model.obs_sd = observation_sd
    model.w_sds = OrderedDict([(label, sd) for label, sd in zip(coef_labels, coef_sds)])
    model.w_sizes = OrderedDict([(label, sd.shape[-1]) for label, sd in zip(coef_labels, coef_sds)])
    model.observation_label = observation_label
    model.coef_labels = coef_labels
    return model


def bayesian_linear_model(design, w_means={}, w_sqrtlambdas={}, re_group_sizes={},
                          re_alphas={}, re_betas={}, obs_sd=None,
                          alpha_0=None, beta_0=None, response="normal",
                          response_label="y", k=None):
    """
    A pyro model for Bayesian linear regression.

    If :param:`response` is `"normal"` this corresponds to a linear regression
    model

        :math:`Y = Xw + \\epsilon`

    with `\\epsilon`` i.i.d. zero-mean Gaussian. The observation standard deviation
    (:param:`obs_sd`) may be known or unknown. If unknown, it is assumed to follow an
    inverse Gamma distribution with parameters :param:`alpha_0` and :param:`beta_0`.

    If the response type is `"bernoulli"` we instead have :math:`Y \\sim Bernoulli(p)`
    with

        :math:`logit(p) = Xw`

    Given parameter groups in :param:`w_means` and :param:`w_sqrtlambda`, the fixed effects
    regression coefficient is taken to be Gaussian with mean `w_mean` and standard deviation
    given by

        :math:`\\sigma / \\sqrt{\\lambda}`

    corresponding to the normal inverse Gamma family.

    The random effects coefficient is constructed as follows. For each random effect
    group, standard deviations for that group are sampled from a normal inverse Gamma
    distribution. For each group, a random effect coefficient is then sampled from a zero
    mean Gaussian with those standard deviations.

    :param torch.Tensor design: a tensor with last two dimensions `n` and `p`
            corresponding to observations and features respectively.
    :param OrderedDict w_means: map from variable names to tensors of fixed effect means.
    :param OrderedDict w_sqrtlambdas: map from variable names to tensors of square root
        :math:`\\lambda` values for fixed effects.
    :param OrderedDict re_group_sizes: map from variable names to int representing the
        group size
    :param OrderedDict re_alphas: map from variable names to `torch.Tensor`, the tensor
        consists of Gamma dist :math:`\\alpha` values
    :param OrderedDict re_betas: map from variable names to `torch.Tensor`, the tensor
        consists of Gamma dist :math:`\\beta` values
    :param torch.Tensor obs_sd: the observation standard deviation (if assumed known).
        This is still relevant in the case of Bernoulli observations when coefficeints
        are sampled using `w_sqrtlambdas`.
    :param torch.Tensor alpha_0: Gamma :math:`\\alpha` parameter for unknown observation
        covariance.
    :param torch.Tensor beta_0: Gamma :math:`\\beta` parameter for unknown observation
        covariance.
    :param str response: Emission distribution. May be `"normal"` or `"bernoulli"`.
    :param str response_label: Variable label for response.
    :param torch.Tensor k: Only used for a sigmoid response. The slope of the sigmoid
        transformation.
    """
    # design is size batch x n x p
    # tau is size batch
    batch_shape = design.shape[:-2]
    with ExitStack() as stack:
<<<<<<< HEAD
        for plate in iter_plates_to_shape(tau_shape):
            stack.enter_context(plate)
=======
        for iarange in iter_iaranges_to_shape(batch_shape):
            stack.enter_context(iarange)
>>>>>>> 7bc4c3dc

        if obs_sd is None:
            # First, sample tau (observation precision)
            tau_prior = dist.Gamma(alpha_0.expand(batch_shape).unsqueeze(-1),
                                   beta_0.expand(batch_shape).unsqueeze(-1)).independent(1)
            tau = pyro.sample("tau", tau_prior)
            #print("model tau", tau)
            obs_sd = 1./torch.sqrt(tau)

        elif alpha_0 is not None or beta_0 is not None:
            warnings.warn("Values of `alpha_0` and `beta_0` unused becased"
                          "`obs_sd` was specified already.")

        obs_sd = obs_sd.expand(batch_shape + (1,))

        # Build the regression coefficient
        w = []
        # Allow different names for different coefficient groups
        # Process fixed effects
        for name, w_sqrtlambda in w_sqrtlambdas.items():
            w_mean = w_means[name]
            # Place a normal prior on the regression coefficient
            w_prior = dist.Normal(w_mean, obs_sd / w_sqrtlambda).to_event(1)
            w.append(pyro.sample(name, w_prior))
        # Process random effects
        for name, group_size in re_group_sizes.items():
            # Sample `G` once for this group
            alpha, beta = re_alphas[name], re_betas[name]
            group_p = alpha.shape[-1]
<<<<<<< HEAD
            G_prior = dist.Gamma(alpha.expand(tau_shape + (group_p,)),
                                 beta.expand(tau_shape + (group_p,))).to_event(1)
            G = 1./torch.sqrt(pyro.sample("G_" + name, G_prior))
            # Repeat `G` for each group
            repeat_shape = tuple(1 for _ in tau_shape) + (group_size,)
            u_prior = dist.Normal(torch.tensor(0.), G.repeat(repeat_shape)).to_event(1)
=======
            G_prior = dist.Gamma(alpha.expand(batch_shape + (group_p,)),
                                 beta.expand(batch_shape + (group_p,)))
            G = 1./torch.sqrt(pyro.sample("G_" + name, G_prior))
            # Repeat `G` for each group
            repeat_shape = tuple(1 for _ in batch_shape) + (group_size,)
            u_prior = dist.Normal(torch.tensor(0.), G.repeat(repeat_shape)).independent(1)
>>>>>>> 7bc4c3dc
            w.append(pyro.sample(name, u_prior))
        # Regression coefficient `w` is batch x p
        w = broadcast_cat(w)

        # Run the regressor forward conditioned on inputs
        prediction_mean = rmv(design, w)
        if response == "normal":
            # y is an n-vector: hence use .to_event(1)
            return pyro.sample(response_label, dist.Normal(prediction_mean, obs_sd).to_event(1))
        elif response == "bernoulli":
            return pyro.sample(response_label, dist.Bernoulli(logits=prediction_mean).to_event(1))
        elif response == "sigmoid":
<<<<<<< HEAD
            base_dist = dist.Normal(prediction_mean, obs_sd).to_event(1)
=======
>>>>>>> 7bc4c3dc
            # You can add loc via the linear model itself
            k = k.expand(prediction_mean.shape)
            response_dist = dist.CensoredSigmoidNormal(
                loc=k * prediction_mean, scale=k * obs_sd, upper_lim=1. - epsilon, lower_lim=epsilon
            ).independent(1)
            return pyro.sample(response_label, response_dist)
        else:
            raise ValueError("Unknown response distribution: '{}'".format(response))


# TODO replace this guide with one allowing correlation between
# regression coefficients (necessary!)
def normal_inv_gamma_family_guide(design, obs_sd, w_sizes, mf=False):
    """Normal inverse Gamma family guide.

    If `obs_sd` is known, this is a multivariate Normal family with separate
    parameters for each batch. `w` is sampled from a Gaussian with mean `mw_param` and
    covariance matrix derived from  `obs_sd * lambda_param` and the two parameters `mw_param` and `lambda_param`
    are learned.

    If `obs_sd=None`, this is a four-parameter family. The observation precision
    `tau` is sampled from a Gamma distribution with parameters `alpha`, `beta`
    (separate for each batch). We let `obs_sd = 1./torch.sqrt(tau)` and then
    proceed as above.

    :param torch.Tensor design: a tensor with last two dimensions `n` and `p`
        corresponding to observations and features respectively.
    :param torch.Tensor obs_sd: observation standard deviation, or `None` to use
        inverse Gamma
    :param OrderedDict w_sizes: map from variable names to torch.Size
    """
    # design is size batch x n x p
    # tau is size batch
    tau_shape = design.shape[:-2]
    with ExitStack() as stack:
        for plate in iter_plates_to_shape(tau_shape):
            stack.enter_context(plate)

        if obs_sd is None:
            # First, sample tau (observation precision)
            alpha = softplus(pyro.param("invsoftplus_alpha", 20.*torch.ones(tau_shape)))
            beta = softplus(pyro.param("invsoftplus_beta", 20.*torch.ones(tau_shape)))
            # Global variable
            tau_prior = dist.Gamma(alpha, beta)
            tau = pyro.sample("tau", tau_prior)
            obs_sd = 1./torch.sqrt(tau)

        # response will be shape batch x n
        obs_sd = obs_sd.expand(tau_shape).unsqueeze(-1)

        for name, size in w_sizes.items():
            w_shape = tau_shape + size
            # Set up mu and lambda
            mw_param = pyro.param("{}_guide_mean".format(name),
                                  torch.zeros(w_shape))
            scale_tril = pyro.param(
                "{}_guide_scale_tril".format(name),
                torch.eye(*size).expand(tau_shape + size + size),
                constraint=constraints.lower_cholesky)
            # guide distributions for w
            if mf:
                w_dist = dist.MultivariateNormal(mw_param, scale_tril=scale_tril)
            else:
                w_dist = dist.MultivariateNormal(mw_param, scale_tril=obs_sd.unsqueeze(-1) * scale_tril)
            pyro.sample(name, w_dist)


def group_assignment_matrix(design):
    """Converts a one-dimensional tensor listing group sizes into a
    two-dimensional binary tensor of indicator variables.

    :return: A :math:`n \times p` binary matrix where :math:`p` is
        the length of `design` and :math:`n` is its sum. There are
        :math:`n_i` ones in the :math:`i`th column.
    :rtype: torch.tensor

    """
    n, p = int(torch.sum(design)), int(design.shape[0])
    X = torch.zeros(n, p)
    t = 0
    for col, i in enumerate(design):
        i = int(i)
        if i > 0:
            X[t:t+i, col] = 1.
        t += i
    if t < n:
        X[t:, -1] = 1.
    return X


def rf_group_assignments(n, random_intercept=True):
    assert n % 2 == 0
    n_designs = n//2 + 1
    participant_matrix = torch.eye(n)
    Xs = []
    for i in range(n_designs):
        X1 = group_assignment_matrix(torch.tensor([i, n//2 - i]))
        X2 = group_assignment_matrix(torch.tensor([n//2 - i, i]))
        X = torch.cat([X1, X2], dim=-2)
        Xs.append(X)
    X = torch.stack(Xs, dim=0)
    if random_intercept:
        X = torch.cat([X, participant_matrix.expand(n_designs, n, n)], dim=-1)
    return X, participant_matrix


def analytic_posterior_cov(prior_cov, x, obs_sd):
    """
    Given a prior covariance matrix and a design matrix `x`,
    returns the covariance of the posterior under a Bayesian
    linear regression model with design `x` and observation
    noise `obs_sd`.
    """
    # Use some kernel trick magic
    p = prior_cov.shape[-1]
    SigmaXX = prior_cov.mm(x.t().mm(x))
    posterior_cov = prior_cov - torch.inverse(
        SigmaXX + (obs_sd**2)*torch.eye(p)).mm(SigmaXX.mm(prior_cov))
    return posterior_cov


<<<<<<< HEAD
def iter_plates_to_shape(shape):
    # Go backwards (right to left)
    for i, s in enumerate(shape[::-1]):
        yield pyro.plate("plate_" + str(i), s)
=======
def _broadcast_shape(shapes):
    r"""
    Given a list of tensor sizes, returns the size of the resulting broadcasted
    tensor.
    Args:
        shapes (list of torch.Size): list of tensor sizes

    Copied from PyTorch 0.4.0
    """
    shape = torch.Size()
    for s in shapes:
        shape = torch._C._infer_size(s, shape)
    return shape


def broadcast_cat(ws):
    shapes = [w.shape[:-1] for w in ws]
    target = _broadcast_shape(shapes)
    expanded = [w.expand(target + (w.shape[-1],)) for w in ws]
    return torch.cat(expanded, dim=-1)
>>>>>>> 7bc4c3dc
<|MERGE_RESOLUTION|>--- conflicted
+++ resolved
@@ -322,13 +322,8 @@
     # tau is size batch
     batch_shape = design.shape[:-2]
     with ExitStack() as stack:
-<<<<<<< HEAD
-        for plate in iter_plates_to_shape(tau_shape):
-            stack.enter_context(plate)
-=======
         for iarange in iter_iaranges_to_shape(batch_shape):
             stack.enter_context(iarange)
->>>>>>> 7bc4c3dc
 
         if obs_sd is None:
             # First, sample tau (observation precision)
@@ -358,21 +353,12 @@
             # Sample `G` once for this group
             alpha, beta = re_alphas[name], re_betas[name]
             group_p = alpha.shape[-1]
-<<<<<<< HEAD
-            G_prior = dist.Gamma(alpha.expand(tau_shape + (group_p,)),
-                                 beta.expand(tau_shape + (group_p,))).to_event(1)
-            G = 1./torch.sqrt(pyro.sample("G_" + name, G_prior))
-            # Repeat `G` for each group
-            repeat_shape = tuple(1 for _ in tau_shape) + (group_size,)
-            u_prior = dist.Normal(torch.tensor(0.), G.repeat(repeat_shape)).to_event(1)
-=======
             G_prior = dist.Gamma(alpha.expand(batch_shape + (group_p,)),
-                                 beta.expand(batch_shape + (group_p,)))
+                                 beta.expand(batch_shape + (group_p,))).to_event(1)
             G = 1./torch.sqrt(pyro.sample("G_" + name, G_prior))
             # Repeat `G` for each group
             repeat_shape = tuple(1 for _ in batch_shape) + (group_size,)
-            u_prior = dist.Normal(torch.tensor(0.), G.repeat(repeat_shape)).independent(1)
->>>>>>> 7bc4c3dc
+            u_prior = dist.Normal(torch.tensor(0.), G.repeat(repeat_shape)).to_event(1)
             w.append(pyro.sample(name, u_prior))
         # Regression coefficient `w` is batch x p
         w = broadcast_cat(w)
@@ -385,10 +371,6 @@
         elif response == "bernoulli":
             return pyro.sample(response_label, dist.Bernoulli(logits=prediction_mean).to_event(1))
         elif response == "sigmoid":
-<<<<<<< HEAD
-            base_dist = dist.Normal(prediction_mean, obs_sd).to_event(1)
-=======
->>>>>>> 7bc4c3dc
             # You can add loc via the linear model itself
             k = k.expand(prediction_mean.shape)
             response_dist = dist.CensoredSigmoidNormal(
@@ -510,12 +492,6 @@
     return posterior_cov
 
 
-<<<<<<< HEAD
-def iter_plates_to_shape(shape):
-    # Go backwards (right to left)
-    for i, s in enumerate(shape[::-1]):
-        yield pyro.plate("plate_" + str(i), s)
-=======
 def _broadcast_shape(shapes):
     r"""
     Given a list of tensor sizes, returns the size of the resulting broadcasted
@@ -535,5 +511,4 @@
     shapes = [w.shape[:-1] for w in ws]
     target = _broadcast_shape(shapes)
     expanded = [w.expand(target + (w.shape[-1],)) for w in ws]
-    return torch.cat(expanded, dim=-1)
->>>>>>> 7bc4c3dc
+    return torch.cat(expanded, dim=-1)