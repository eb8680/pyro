from __future__ import absolute_import, division, print_function

<<<<<<< HEAD
import math
=======
import pickle
>>>>>>> 7bc4c3dc
import torch

import pyro
from pyro import poutine
from pyro.contrib.autoguide import mean_field_guide_entropy
<<<<<<< HEAD
from pyro.contrib.oed.search import Search
from pyro.contrib.util import lexpand
from pyro.infer import EmpiricalMarginal, Importance, SVI
from pyro.util import torch_isnan, torch_isinf
=======
from pyro.contrib.util import lexpand, rexpand


def laplace_vi_ape(model, design, observation_labels, target_labels,
                   guide, loss, optim, num_steps,
                   final_num_samples, y_dist=None):
    """
    Laplace approximation
    """
    if isinstance(observation_labels, str):
        observation_labels = [observation_labels]
    if target_labels is not None and isinstance(target_labels, str):
        target_labels = [target_labels]

    def posterior_entropy(y_dist, design):
        # Important that y_dist is sampled *within* the function
        y = pyro.sample("conditioning_y", y_dist)
        y_dict = {label: y[i, ...] for i, label in enumerate(observation_labels)}
        conditioned_model = pyro.condition(model, data=y_dict)
        # Here just using SVI to run the MAP optimization
        guide.train()
        SVI(conditioned_model, guide=guide, loss=loss, optim=optim, num_steps=num_steps, num_samples=1).run(design)
        # Recover the entropy
        with poutine.block():
            final_loss = loss(conditioned_model, guide, design)
            guide.finalize(final_loss, target_labels)
            entropy = mean_field_guide_entropy(guide, [design], whitelist=target_labels)
        return entropy

    if y_dist is None:
        y_dist = EmpiricalMarginal(Importance(model, num_samples=final_num_samples).run(design),
                                   sites=observation_labels)

    # Calculate the expected posterior entropy under this distn of y
    loss_dist = EmpiricalMarginal(Search(posterior_entropy).run(y_dist, design))
    ape = loss_dist.mean

    return ape
>>>>>>> 7bc4c3dc


def vi_ape(model, design, observation_labels, target_labels,
           vi_parameters, is_parameters, y_dist=None):
    """Estimates the average posterior entropy (APE) loss function using
    variational inference (VI).

    The APE loss function estimated by this method is defined as

        :math:`APE(d)=E_{Y\\sim p(y|\\theta, d)}[H(p(\\theta|Y, d))]`

    where :math:`H[p(x)]` is the `differential entropy
    <https://en.wikipedia.org/wiki/Differential_entropy>`_.
    The APE is related to expected information gain (EIG) by the equation

        :math:`EIG(d)=H[p(\\theta)]-APE(d)`

    in particular, minimising the APE is equivalent to maximising EIG.

    :param function model: A pyro model accepting `design` as only argument.
    :param torch.Tensor design: Tensor representation of design
    :param list observation_labels: A subset of the sample sites
        present in `model`. These sites are regarded as future observations
        and other sites are regarded as latent variables over which a
        posterior is to be inferred.
    :param list target_labels: A subset of the sample sites over which the posterior
        entropy is to be measured.
    :param dict vi_parameters: Variational inference parameters which should include:
        `optim`: an instance of :class:`pyro.Optim`, `guide`: a guide function
        compatible with `model`, `num_steps`: the number of VI steps to make,
        and `loss`: the loss function to use for VI
    :param dict is_parameters: Importance sampling parameters for the
        marginal distribution of :math:`Y`. May include `num_samples`: the number
        of samples to draw from the marginal.
    :param pyro.distributions.Distribution y_dist: (optional) the distribution
        assumed for the response variable :math:`Y`
    :return: Loss function estimate
    :rtype: `torch.Tensor`

    """

    if isinstance(observation_labels, str):
        observation_labels = [observation_labels]
    if target_labels is not None and isinstance(target_labels, str):
        target_labels = [target_labels]

    def posterior_entropy(y_dist, design):
        # Important that y_dist is sampled *within* the function
        y = pyro.sample("conditioning_y", y_dist)
        y_dict = {label: y[i, ...] for i, label in enumerate(observation_labels)}
        conditioned_model = pyro.condition(model, data=y_dict)
        SVI(conditioned_model, **vi_parameters).run(design)
        # Recover the entropy
        with poutine.block():
            guide = vi_parameters["guide"]
            final_loss = vi_parameters["loss"](conditioned_model, guide, design)
            entropy = mean_field_guide_entropy(guide, [design], whitelist=target_labels)
        return entropy

    if y_dist is None:
        y_dist = EmpiricalMarginal(Importance(model, **is_parameters).run(design),
                                   sites=observation_labels)

    # Calculate the expected posterior entropy under this distn of y
    loss_dist = EmpiricalMarginal(Search(posterior_entropy).run(y_dist, design))
    loss = loss_dist.mean

    return loss


def naive_rainforth_eig(model, design, observation_labels, target_labels=None,
                        N=100, M=10, M_prime=None, independent_priors=False,
                        N_seq=1):
    """
    Naive Rainforth (i.e. Nested Monte Carlo) estimate of the expected information
    gain (EIG). The estimate is, when there are not any random effects,

    .. math::

        \\frac{1}{N}\\sum_{n=1}^N \\log p(y_n | \\theta_n, d) -
        \\frac{1}{N}\\sum_{n=1}^N \\log \\left(\\frac{1}{M}\\sum_{m=1}^M p(y_n | \\theta_m, d)\\right)

    The estimate is, in the presence of random effects,

    .. math::

        \\frac{1}{N}\\sum_{n=1}^N  \\log \\left(\\frac{1}{M'}\\sum_{m=1}^{M'}
        p(y_n | \\theta_n, \\widetilde{\\theta}_{nm}, d)\\right)-
        \\frac{1}{N}\\sum_{n=1}^N \\log \\left(\\frac{1}{M}\\sum_{m=1}^{M}
        p(y_n | \\theta_m, \\widetilde{\\theta}_{m}, d)\\right)

    The latter form is used when `M_prime != None`.

    :param function model: A pyro model accepting `design` as only argument.
    :param torch.Tensor design: Tensor representation of design
    :param list observation_labels: A subset of the sample sites
        present in `model`. These sites are regarded as future observations
        and other sites are regarded as latent variables over which a
        posterior is to be inferred.
    :param list target_labels: A subset of the sample sites over which the posterior
        entropy is to be measured.
    :param int N: Number of outer expectation samples.
    :param int M: Number of inner expectation samples for `p(y|d)`.
    :param int M_prime: Number of samples for `p(y | theta, d)` if required.
    :return: EIG estimate
    :rtype: `torch.Tensor`
    """

    if isinstance(observation_labels, str):  # list of strings instead of strings
        observation_labels = [observation_labels]
    if isinstance(target_labels, str):
        target_labels = [target_labels]

    # Take N samples of the model
    expanded_design = lexpand(design, N)  # N copies of the model
    trace = poutine.trace(model).get_trace(expanded_design)
    trace.compute_log_prob()

    if M_prime is not None:
        y_dict = {l: lexpand(trace.nodes[l]["value"], M_prime) for l in observation_labels}
        theta_dict = {l: lexpand(trace.nodes[l]["value"], M_prime) for l in target_labels}
        theta_dict.update(y_dict)
        # Resample M values of u and compute conditional probabilities
        # WARNING: currently the use of condition does not actually sample
        # the conditional distribution!
        # We need to use some importance weighting
        conditional_model = pyro.condition(model, data=theta_dict)
        if independent_priors:
            reexpanded_design = lexpand(design, M_prime, 1)
        else:
            # Not acceptable to use (M_prime, 1) here - other variables may occur after
            # theta, so need to be sampled conditional upon it
            reexpanded_design = lexpand(design, M_prime, N)
        retrace = poutine.trace(conditional_model).get_trace(reexpanded_design)
        retrace.compute_log_prob()
        conditional_lp = sum(retrace.nodes[l]["log_prob"] for l in observation_labels).logsumexp(0) \
            - math.log(M_prime)
    else:
        # This assumes that y are independent conditional on theta
        # Furthermore assume that there are no other variables besides theta
        conditional_lp = sum(trace.nodes[l]["log_prob"] for l in observation_labels)

    y_dict = {l: lexpand(trace.nodes[l]["value"], M) for l in observation_labels}
    # Resample M values of theta and compute conditional probabilities
    conditional_model = pyro.condition(model, data=y_dict)
    # Using (M, 1) instead of (M, N) - acceptable to re-use thetas between ys because
    # theta comes before y in graphical model
    reexpanded_design = lexpand(design, M, 1)  # sample M theta
    retrace = poutine.trace(conditional_model).get_trace(reexpanded_design)
    retrace.compute_log_prob()
    marginal_lp = sum(retrace.nodes[l]["log_prob"] for l in observation_labels).logsumexp(0) \
        - math.log(M)

    terms = conditional_lp - marginal_lp
    nonnan = (~torch.isnan(terms)).sum(0).type_as(terms)
    terms[torch.isnan(terms)] = 0.
    return terms.sum(0)/nonnan


def accelerated_rainforth_eig(model, design, observation_labels, target_labels,
                              yspace, N=100, M_prime=None):
    """
    Accelerated Rainforth (i.e. Unnested Monte Carlo) estimate of the expected information
    gain (EIG). The estimate is, when there are not any random effects,

    .. math::

            \\frac{1}{N}\\sum_{n=1}^N\\sum_{y=1}^{|Y|}p(y | \\theta_n, d) \\log p(y | \\theta_n, d)-
            \\sum_{y=1}^{|Y|}\\left[ \\left( \\frac{1}{N} \\sum_{n=1}^N p(y | \\theta_n, d)\\right)
            log\\left(\\frac{1}{N}\\sum_{n=1}^N p(y | \\theta_n, d)\\right)\\right]

    The estimate is, in the presence of random effects,

    .. math::

        \\frac{1}{N}\\sum_{n=1}^N\\sum_{y=1}^{|Y|}\\left(\\left(\\frac{1}{M'}\\sum_{m=1}^{M'}
        p(y | \\theta_n, \\widetilde{\\theta}_{nm}, d)\\right)
        \\log \\left(\\frac{1}{M'}\\sum_{m=1}^{M'}p(y | \\theta_n, \\widetilde{\\theta}_{nm}, d)\\right)\\right)-
        \\sum_{y=1}^{|Y|}\\left(\\left( \\frac{1}{N}\\sum_{n=1}^N p(y | \\theta_n, \\widetilde{\\theta}_{n}, d)\\right)
        \\log \\left(\\frac{1}{N}\\sum_{n=1}^N p(y | \\theta_n, \\widetilde{\\theta}_{n}, d)\\right)\\right)

    The latter form is used when `M_prime != None`.

    :param function model: A pyro model accepting `design` as only argument.
    :param torch.Tensor design: Tensor representation of design
    :param list observation_labels: A subset of the sample sites
        present in `model`. These sites are regarded as future observations
        and other sites are regarded as latent variables over which a
        posterior is to be inferred.
    :param list target_labels: A subset of the sample sites over which the posterior
        entropy is to be measured.
    :param dictionary yspace: maps y to a tensor that contains the possible values that y can take
    :param int N: Number of outer expectation samples.
    :param int M_prime: Number of samples for `p(y | theta, d)` if required.
    :return: EIG estimate
    :rtype: `torch.Tensor`
    """

    if isinstance(observation_labels, str):  # list of strings instead of strings
        observation_labels = [observation_labels]
    if isinstance(target_labels, str):
        target_labels = [target_labels]

    expanded_design = lexpand(design, N, 1)  # N copies of the model
    shape = list(design.shape[:-1])
    expanded_yspace = {k: rexpand(y, *shape) for k, y in yspace.items()}
    newmodel = pyro.condition(model, data=expanded_yspace)
    trace = poutine.trace(newmodel).get_trace(expanded_design)
    trace.compute_log_prob()
    lp = sum(trace.nodes[l]["log_prob"] for l in observation_labels)

    if M_prime is None:
        first_term = xexpx(lp).sum(0).sum(0)/N

    else:
        y_dict = {l: lexpand(trace.nodes[l]["value"], M_prime, 1) for l in observation_labels}
        theta_dict = {l: lexpand(trace.nodes[l]["value"], M_prime) for l in target_labels}
        theta_dict.update(y_dict)
        # Resample M values of theta_tilde and compute conditional probabilities
        othermodel = pyro.condition(model, data=theta_dict)
        reexpanded_design = lexpand(design, M_prime, N, 1)
        retrace = poutine.trace(othermodel).get_trace(reexpanded_design)
        retrace.compute_log_prob()
        relp = logsumexp(sum(retrace.nodes[l]["log_prob"] for l in observation_labels), 0) \
            - np.log(M_prime)
        first_term = xexpx(relp).sum(0).sum(0)/N

    second_term = xexpx(logsumexp(lp, 0) - np.log(N)).sum(0)
    return first_term - second_term


def donsker_varadhan_eig(model, design, observation_labels, target_labels,
                         num_samples, num_steps, T, optim, return_history=False,
                         final_design=None, final_num_samples=None):
    """
    Donsker-Varadhan estimate of the expected information gain (EIG).

    The Donsker-Varadhan representation of EIG is

    .. math::

        \\sup_T E_{p(y, \\theta | d)}[T(y, \\theta)] - \\log E_{p(y|d)p(\\theta)}[\\exp(T(\\bar{y}, \\bar{\\theta}))]

    where :math:`T` is any (measurable) function.

    This methods optimises the loss function over a pre-specified class of
    functions `T`.

    :param function model: A pyro model accepting `design` as only argument.
    :param torch.Tensor design: Tensor representation of design
    :param list observation_labels: A subset of the sample sites
        present in `model`. These sites are regarded as future observations
        and other sites are regarded as latent variables over which a
        posterior is to be inferred.
    :param list target_labels: A subset of the sample sites over which the posterior
        entropy is to be measured.
    :param int num_samples: Number of samples per iteration.
    :param int num_steps: Number of optimisation steps.
    :param function or torch.nn.Module T: optimisable function `T` for use in the
        Donsker-Varadhan loss function.
    :param pyro.optim.Optim optim: Optimiser to use.
    :param bool return_history: If `True`, also returns a tensor giving the loss function
        at each step of the optimisation.
    :param torch.Tensor final_design: The final design tensor to evaluate at. If `None`, uses
        `design`.
    :param int final_num_samples: The number of samples to use at the final evaluation, If `None,
        uses `num_samples`.
    :return: EIG estimate, optionally includes full optimisatio history
    :rtype: `torch.Tensor` or `tuple`
    """
    if isinstance(observation_labels, str):
        observation_labels = [observation_labels]
    if isinstance(target_labels, str):
        target_labels = [target_labels]
    loss = donsker_varadhan_loss(model, T, observation_labels, target_labels)
    return opt_eig_ape_loss(design, loss, num_samples, num_steps, optim, return_history,
                            final_design, final_num_samples)


def barber_agakov_ape(model, design, observation_labels, target_labels,
                      num_samples, num_steps, guide, optim, return_history=False,
                      final_design=None, final_num_samples=None, *args, **kwargs):
    """
    Barber-Agakov estimate of average posterior entropy (APE).

    The Barber-Agakov representation of APE is

        :math:`sup_{q}E_{p(y, \\theta | d)}[\\log q(\\theta | y, d)]`

    where :math:`q` is any distribution on :math:`\\theta`.

    This method optimises the loss over a given guide family `guide`
    representing :math:`q`.

    :param function model: A pyro model accepting `design` as only argument.
    :param torch.Tensor design: Tensor representation of design
    :param list observation_labels: A subset of the sample sites
        present in `model`. These sites are regarded as future observations
        and other sites are regarded as latent variables over which a
        posterior is to be inferred.
    :param list target_labels: A subset of the sample sites over which the posterior
        entropy is to be measured.
    :param int num_samples: Number of samples per iteration.
    :param int num_steps: Number of optimisation steps.
    :param function guide: guide family for use in the (implicit) posterior estimation.
        The parameters of `guide` are optimised to maximise the Barber-Agakov
        objective.
    :param pyro.optim.Optim optim: Optimiser to use.
    :param bool return_history: If `True`, also returns a tensor giving the loss function
        at each step of the optimisation.
    :param torch.Tensor final_design: The final design tensor to evaluate at. If `None`, uses
        `design`.
    :param int final_num_samples: The number of samples to use at the final evaluation, If `None,
        uses `num_samples`.
    :return: EIG estimate, optionally includes full optimisatio history
    :rtype: `torch.Tensor` or `tuple`
    """
    if isinstance(observation_labels, str):
        observation_labels = [observation_labels]
    if isinstance(target_labels, str):
        target_labels = [target_labels]
    loss = barber_agakov_loss(model, guide, observation_labels, target_labels, *args, **kwargs)
    return opt_eig_ape_loss(design, loss, num_samples, num_steps, optim, return_history,
                            final_design, final_num_samples)


def gibbs_y_eig(model, design, observation_labels, target_labels,
                num_samples, num_steps, guide, optim, return_history=False,
                final_design=None, final_num_samples=None):
    """Estimate EIG by estimating the marginal entropy, that of :math:`p(y|d)`,
    via Gibbs' Inequality.

    Warning: this method does **not** estimate the correct quantity in the presence of
    random effects.
    """

    if isinstance(observation_labels, str):
        observation_labels = [observation_labels]
    if isinstance(target_labels, str):
        target_labels = [target_labels]
    loss = gibbs_y_loss(model, guide, observation_labels, target_labels)
    return opt_eig_ape_loss(design, loss, num_samples, num_steps, optim, return_history,
                            final_design, final_num_samples)


def gibbs_y_re_eig(model, design, observation_labels, target_labels,
                   num_samples, num_steps, marginal_guide, cond_guide, optim,
                   return_history=False, final_design=None, final_num_samples=None):
    """Estimate EIG by estimating the marginal entropy, that of :math:`p(y|d)`,
    *and* the conditional entropy, of :math:`p(y|\\theta, d)`, both via Gibbs' Inequality.
    """

    if isinstance(observation_labels, str):
        observation_labels = [observation_labels]
    if isinstance(target_labels, str):
        target_labels = [target_labels]
    loss = gibbs_y_re_loss(model, marginal_guide, cond_guide, observation_labels, target_labels)
    return opt_eig_ape_loss(design, loss, num_samples, num_steps, optim, return_history,
                            final_design, final_num_samples)


def amortized_lfire_eig(model, design, observation_labels, target_labels,
                        num_samples, num_steps, classifier, optim, return_history=False,
                        final_design=None, final_num_samples=None):
    if isinstance(observation_labels, str):
        observation_labels = [observation_labels]
    if isinstance(target_labels, str):
        target_labels = [target_labels]
    loss = alfire_loss(model, classifier, observation_labels, target_labels)
    return opt_eig_ape_loss(design, loss, num_samples, num_steps, optim, return_history,
                            final_design, final_num_samples)


def lfire_eig(model, design, observation_labels, target_labels,
              num_y_samples, num_theta_samples, num_steps, classifier, optim, return_history=False,
              final_design=None, final_num_samples=None):
    if isinstance(observation_labels, str):
        observation_labels = [observation_labels]
    if isinstance(target_labels, str):
        target_labels = [target_labels]

    # Take N samples of the model
    expanded_design = lexpand(design, num_theta_samples)
    trace = poutine.trace(model).get_trace(expanded_design)

    theta_dict = {l: trace.nodes[l]["value"] for l in target_labels}
    cond_model = pyro.condition(model, data=theta_dict)

    loss = lfire_loss(model, cond_model, classifier, observation_labels, target_labels)
    out = opt_eig_ape_loss(expanded_design, loss, num_y_samples, num_steps, optim, return_history,
                           final_design, final_num_samples)
    if return_history:
        return out[0], out[1].sum(0) / num_theta_samples
    else:
        return out.sum(0) / num_theta_samples


def elbo_learn(model, design, observation_labels, target_labels,
               num_samples, num_steps, guide, data, optim):

    if isinstance(observation_labels, str):
        observation_labels = [observation_labels]
    if isinstance(target_labels, str):
        target_labels = [target_labels]
    loss = elbo(model, guide, data, observation_labels, target_labels)
    return opt_eig_ape_loss(design, loss, num_samples, num_steps, optim)


def iwae_eig(model, design, observation_labels, target_labels,
             num_samples, num_steps, guide, optim, return_history=False,
             final_design=None, final_num_samples=None):
    if isinstance(observation_labels, str):
        observation_labels = [observation_labels]
    if isinstance(target_labels, str):
        target_labels = [target_labels]
    loss = iwae_eig_loss(model, guide, observation_labels, target_labels)
    return opt_eig_ape_loss(design, loss, num_samples, num_steps, optim, return_history,
                            final_design, final_num_samples)


def opt_eig_ape_loss(design, loss_fn, num_samples, num_steps, optim, return_history=False,
                     final_design=None, final_num_samples=None):

    if final_design is None:
        final_design = design
    if final_num_samples is None:
        final_num_samples = num_samples

    params = None
    history = []
    for step in range(num_steps):
        if params is not None:
            pyro.infer.util.zero_grads(params)
        with poutine.trace(param_only=True) as param_capture:
            agg_loss, loss = loss_fn(design, num_samples)
        params = set(site["value"].unconstrained()
                     for site in param_capture.trace.nodes.values())
        if torch.isnan(agg_loss):
            raise ArithmeticError("Encountered NaN loss in opt_eig_ape_loss")
        agg_loss.backward()
        if return_history:
            history.append(loss)
<<<<<<< HEAD
        params = [value.unconstrained()
                  for value in pyro.get_param_store().values()]
=======
>>>>>>> 7bc4c3dc
        optim(params)

    _, loss = loss_fn(final_design, final_num_samples, evaluation=True)
    if return_history:
        return torch.stack(history), loss
    else:
        return loss


def donsker_varadhan_loss(model, T, observation_labels, target_labels):

    ewma_log = EwmaLog(alpha=0.90)

    def loss_fn(design, num_particles, **kwargs):

        try:
            pyro.module("T", T)
        except AssertionError:
            pass

        expanded_design = lexpand(design, num_particles)

        # Unshuffled data
        unshuffled_trace = poutine.trace(model).get_trace(expanded_design)
        y_dict = {l: unshuffled_trace.nodes[l]["value"] for l in observation_labels}

        # Shuffled data
        # Not actually shuffling, resimulate for safety
        conditional_model = pyro.condition(model, data=y_dict)
        shuffled_trace = poutine.trace(conditional_model).get_trace(expanded_design)

        T_joint = T(expanded_design, unshuffled_trace, observation_labels, target_labels)
        T_independent = T(expanded_design, shuffled_trace, observation_labels, target_labels)

        joint_expectation = T_joint.sum(0)/num_particles

        A = T_independent - math.log(num_particles)
        s, _ = torch.max(A, dim=0)
        independent_expectation = s + ewma_log((A - s).exp().sum(dim=0), s)

        loss = joint_expectation - independent_expectation
        # Switch sign, sum over batch dimensions for scalar loss
        agg_loss = -loss.sum()
        return agg_loss, loss

    return loss_fn


def barber_agakov_loss(model, guide, observation_labels, target_labels, analytic_entropy=False):

    def loss_fn(design, num_particles, evaluation=False, **kwargs):

        expanded_design = lexpand(design, num_particles)

        # Sample from p(y, theta | d)
        trace = poutine.trace(model).get_trace(expanded_design)
        y_dict = {l: trace.nodes[l]["value"] for l in observation_labels}
        theta_dict = {l: trace.nodes[l]["value"] for l in target_labels}

        # Run through q(theta | y, d)
        conditional_guide = pyro.condition(guide, data=theta_dict)
        cond_trace = poutine.trace(conditional_guide).get_trace(
            y_dict, expanded_design, observation_labels, target_labels)
        cond_trace.compute_log_prob()
        if evaluation and analytic_entropy:
            loss = mean_field_guide_entropy(guide,
                    [y_dict, expanded_design, observation_labels, target_labels],
                    whitelist=target_labels).sum(0)/num_particles
        else:
            loss = -sum(cond_trace.nodes[l]["log_prob"] for l in target_labels).sum(0)/num_particles
        agg_loss = loss.sum()
        return agg_loss, loss

    return loss_fn


<<<<<<< HEAD
class _EwmaLogFn(torch.autograd.Function):
    @staticmethod
    def forward(ctx, input, ewma):
        ctx.save_for_backward(ewma)
        return input.log()

    @staticmethod
    def backward(ctx, grad_output):
        ewma, = ctx.saved_tensors
        return grad_output / ewma, None


_ewma_log_fn = _EwmaLogFn.apply


class EwmaLog(object):
=======
def safe_mean_terms(terms):
    mask = torch.isnan(terms) | (terms == float('-inf')) | (terms == float('inf'))
    nonnan = (~mask).sum(0).float()
    terms[mask] = 0.
    loss = terms.sum(0) / nonnan
    agg_loss = loss.sum()
    return agg_loss, loss


def gibbs_y_loss(model, guide, observation_labels, target_labels):

    def loss_fn(design, num_particles, evaluation=False, **kwargs):

        expanded_design = lexpand(design, num_particles)

        # Sample from p(y | d)
        trace = poutine.trace(model).get_trace(expanded_design)
        y_dict = {l: trace.nodes[l]["value"] for l in observation_labels}

        # Run through q(y | d)
        conditional_guide = pyro.condition(guide, data=y_dict)
        cond_trace = poutine.trace(conditional_guide).get_trace(
             expanded_design, observation_labels, target_labels)
        cond_trace.compute_log_prob()

        terms = -sum(cond_trace.nodes[l]["log_prob"] for l in observation_labels)

        # At eval time, add p(y | theta, d) terms
        if evaluation:
            trace.compute_log_prob()
            terms += sum(trace.nodes[l]["log_prob"] for l in observation_labels)

        return safe_mean_terms(terms)

    return loss_fn


def gibbs_y_re_loss(model, marginal_guide, cond_guide, observation_labels, target_labels):

    def loss_fn(design, num_particles, evaluation=False, **kwargs):

        expanded_design = lexpand(design, num_particles)

        # Sample from p(y | d)
        trace = poutine.trace(model).get_trace(expanded_design)
        y_dict = {l: trace.nodes[l]["value"] for l in observation_labels}
        theta_dict = {l: trace.nodes[l]["value"] for l in target_labels}

        # Run through q(y | d)
        qyd = pyro.condition(marginal_guide, data=y_dict)
        marginal_trace = poutine.trace(qyd).get_trace(
             expanded_design, observation_labels, target_labels)
        marginal_trace.compute_log_prob()

        # Run through q(y | theta, d)
        qythetad = pyro.condition(cond_guide, data=y_dict)
        cond_trace = poutine.trace(qythetad).get_trace(
                theta_dict, expanded_design, observation_labels, target_labels)
        cond_trace.compute_log_prob()
        terms = -sum(marginal_trace.nodes[l]["log_prob"] for l in observation_labels)

        # At evaluation time, use the right estimator, q(y | theta, d) - q(y | d)
        # At training time, use -q(y | theta, d) - q(y | d) so gradients go the same way
        if evaluation:
            terms += sum(cond_trace.nodes[l]["log_prob"] for l in observation_labels)
        else:
            terms -= sum(cond_trace.nodes[l]["log_prob"] for l in observation_labels)

        return safe_mean_terms(terms)

    return loss_fn


def alfire_loss(model, h, observation_labels, target_labels):

    def loss_fn(design, num_particles, evaluation=False, **kwargs):

        try:
            pyro.module("h", h)
        except AssertionError:
            pass

        expanded_design = lexpand(design, num_particles)

        # Unshuffled data
        unshuffled_trace = poutine.trace(model).get_trace(expanded_design)
        y_dict = {l: unshuffled_trace.nodes[l]["value"] for l in observation_labels}

        if not evaluation:
            # Shuffled data
            # Not actually shuffling, re-simulate for safety
            conditional_model = pyro.condition(model, data=y_dict)
            shuffled_trace = poutine.trace(conditional_model).get_trace(expanded_design)

            h_joint = h(expanded_design, unshuffled_trace, observation_labels, target_labels)
            h_independent = h(expanded_design, shuffled_trace, observation_labels, target_labels)

            terms = torch.nn.functional.softplus(-h_joint) + torch.nn.functional.softplus(h_independent)
            return safe_mean_terms(terms)

        else:
            h_joint = h(expanded_design, unshuffled_trace, observation_labels, target_labels)
            return safe_mean_terms(h_joint)

    return loss_fn


def lfire_loss(model_marginal, model_conditional, h, observation_labels, target_labels):

    def loss_fn(design, num_particles, evaluation=False, **kwargs):

        try:
            pyro.module("h", h)
        except AssertionError:
            pass

        expanded_design = lexpand(design, num_particles)
        model_conditional_trace = poutine.trace(model_conditional).get_trace(expanded_design)

        if not evaluation:
            model_marginal_trace = poutine.trace(model_marginal).get_trace(expanded_design)

            h_joint = h(expanded_design, model_conditional_trace, observation_labels, target_labels)
            h_independent = h(expanded_design, model_marginal_trace, observation_labels, target_labels)

            terms = torch.nn.functional.softplus(-h_joint) + torch.nn.functional.softplus(h_independent)
            return safe_mean_terms(terms)

        else:
            h_joint = h(expanded_design, model_conditional_trace, observation_labels, target_labels)
            return safe_mean_terms(h_joint)

    return loss_fn


def elbo(model, guide, data, observation_labels, target_labels):

    def loss_fn(design, num_particles, **kwargs):

        y_dict = {l: lexpand(y, num_particles) for l, y in data.items()}

        expanded_design = lexpand(design, num_particles)

        # Sample from q(theta)
        trace = poutine.trace(guide).get_trace(expanded_design)
        theta_y_dict = {l: trace.nodes[l]["value"] for l in target_labels}
        theta_y_dict.update(y_dict)
        trace.compute_log_prob()

        # Run through p(theta)
        modelp = pyro.condition(model, data=theta_y_dict)
        model_trace = poutine.trace(modelp).get_trace(expanded_design)
        model_trace.compute_log_prob()

        terms = sum(trace.nodes[l]["log_prob"] for l in target_labels)
        terms -= sum(model_trace.nodes[l]["log_prob"] for l in target_labels)
        terms -= sum(model_trace.nodes[l]["log_prob"] for l in observation_labels)

        return safe_mean_terms(terms)

    return loss_fn


def iwae_eig_loss(model, guide, observation_labels, target_labels):

    def loss_fn(design, num_particles, evaluation=False, **kwargs):
        N, M = num_particles
        expanded_design = lexpand(design, N)

        # Sample from p(y, theta | d)
        trace = poutine.trace(model).get_trace(expanded_design)
        y_dict = {l: lexpand(trace.nodes[l]["value"], M) for l in observation_labels}

        # Sample M times from q(theta | y, d) for each y
        reexpanded_design = lexpand(expanded_design, M)
        conditional_guide = pyro.condition(guide, data=y_dict)
        guide_trace = poutine.trace(conditional_guide).get_trace(
            y_dict, reexpanded_design, observation_labels, target_labels)
        theta_y_dict = {l: guide_trace.nodes[l]["value"] for l in target_labels}
        theta_y_dict.update(y_dict)
        guide_trace.compute_log_prob()

        # Re-run that through the model to compute the joint
        modelp = pyro.condition(model, data=theta_y_dict)
        model_trace = poutine.trace(modelp).get_trace(reexpanded_design)
        model_trace.compute_log_prob()

        terms = -sum(guide_trace.nodes[l]["log_prob"] for l in target_labels)
        terms += sum(model_trace.nodes[l]["log_prob"] for l in target_labels)
        terms += sum(model_trace.nodes[l]["log_prob"] for l in observation_labels)
        terms = -logsumexp(terms, 0) + np.log(M)

        # At eval time, add p(y | theta, d) terms
        if evaluation:
            trace.compute_log_prob()
            terms += sum(trace.nodes[l]["log_prob"] for l in observation_labels)

        return safe_mean_terms(terms)

    return loss_fn


def logsumexp(inputs, dim=None, keepdim=False):
    """Numerically stable logsumexp.

    Args:
        inputs: A Variable with any shape.

    Returns:
        Equivalent of `log(sum(exp(inputs), dim=dim, keepdim=keepdim))`.
    """
    # For a 1-D array x (any array along a single dimension),
    # log sum exp(x) = s + log sum exp(x - s)
    # with s = max(x) being a common choice.
    if dim is None:
        inputs = inputs.view(-1)
        dim = 0
    s, _ = torch.max(inputs, dim=dim, keepdim=True)
    j = (inputs - s).exp()
    # This fix breaks gradients through logsumexp
    # Fix so that exp(-inf) = 0. rather than nan.
    # j[(inputs - s) == float('-inf')] = 0.
    outputs = s + j.sum(dim=dim, keepdim=True).log()
    if not keepdim:
        outputs = outputs.squeeze(dim)
    return outputs


def xexpx(a):
    """Computes `a*exp(a)`.
    
    This function makes the outputs more stable when the inputs of this function converge to -infinity

    Args:
        a: torch.Tensor

    Returns:
        Equivalent of `a*torch.exp(a)`.
    """
    mask = (a == float('-inf'))
    y = a*torch.exp(a)
    y[mask] = 0.
    return y


class EwmaLog(torch.autograd.Function):
>>>>>>> 7bc4c3dc
    """Logarithm function with exponentially weighted moving average
    for gradients.

    For input `inputs` this function return :code:`inputs.log()`. However, it
    computes the gradient as

        :math:`\\frac{\\sum_{t=0}^{T-1} \\alpha^t}{\\sum_{t=0}^{T-1} \\alpha^t x_{T-t}}`

    where :math:`x_t` are historical input values passed to this function,
    :math:`x_T` being the most recently seen value.

    This gradient may help with numerical stability when the sequence of
    inputs to the function form a convergent sequence.
    """

    def __init__(self, alpha):
        self.alpha = alpha
        self.ewma = 0.
        self.n = 0
        self.s = 0.

<<<<<<< HEAD
    def __call__(self, inputs, s, dim=0, keepdim=False):
=======
    def forward(self, inputs, s):
>>>>>>> 7bc4c3dc
        """Updates the moving average, and returns :code:`inputs.log()`.
        """
        self.n += 1
        if torch_isnan(self.ewma) or torch_isinf(self.ewma):
            ewma = inputs
        else:
<<<<<<< HEAD
            ewma = inputs * (1. - self.alpha) / (1 - self.alpha**self.n) \
                    + torch.exp(self.s - s) * self.ewma \
                    * (self.alpha - self.alpha**self.n) / (1 - self.alpha**self.n)
        self.ewma = ewma.detach()
        self.s = s.detach()
        return _ewma_log_fn(inputs, ewma)
=======
            self.ewma = inputs*(1. - self.alpha)/(1 - self.alpha**self.n) \
                        + torch.exp(self.s - s)*self.ewma \
                        * (self.alpha - self.alpha**self.n)/(1 - self.alpha**self.n)
            self.s = s
        return inputs.log()

    def backward(self, grad_output):
        """Returns the gradient from exponentially weighted moving
        average of historical input values.
        """
        return grad_output/self.ewma, None
>>>>>>> 7bc4c3dc
<|MERGE_RESOLUTION|>--- conflicted
+++ resolved
@@ -1,21 +1,15 @@
 from __future__ import absolute_import, division, print_function
 
-<<<<<<< HEAD
-import math
-=======
 import pickle
->>>>>>> 7bc4c3dc
 import torch
 
 import pyro
 from pyro import poutine
 from pyro.contrib.autoguide import mean_field_guide_entropy
-<<<<<<< HEAD
 from pyro.contrib.oed.search import Search
 from pyro.contrib.util import lexpand
 from pyro.infer import EmpiricalMarginal, Importance, SVI
 from pyro.util import torch_isnan, torch_isinf
-=======
 from pyro.contrib.util import lexpand, rexpand
 
 
@@ -54,7 +48,6 @@
     ape = loss_dist.mean
 
     return ape
->>>>>>> 7bc4c3dc
 
 
 def vi_ape(model, design, observation_labels, target_labels,
@@ -497,11 +490,6 @@
         agg_loss.backward()
         if return_history:
             history.append(loss)
-<<<<<<< HEAD
-        params = [value.unconstrained()
-                  for value in pyro.get_param_store().values()]
-=======
->>>>>>> 7bc4c3dc
         optim(params)
 
     _, loss = loss_fn(final_design, final_num_samples, evaluation=True)
@@ -578,7 +566,6 @@
     return loss_fn
 
 
-<<<<<<< HEAD
 class _EwmaLogFn(torch.autograd.Function):
     @staticmethod
     def forward(ctx, input, ewma):
@@ -594,8 +581,6 @@
 _ewma_log_fn = _EwmaLogFn.apply
 
 
-class EwmaLog(object):
-=======
 def safe_mean_terms(terms):
     mask = torch.isnan(terms) | (terms == float('-inf')) | (terms == float('inf'))
     nonnan = (~mask).sum(0).float()
@@ -841,8 +826,7 @@
     return y
 
 
-class EwmaLog(torch.autograd.Function):
->>>>>>> 7bc4c3dc
+class EwmaLog(object):
     """Logarithm function with exponentially weighted moving average
     for gradients.
 
@@ -864,34 +848,16 @@
         self.n = 0
         self.s = 0.
 
-<<<<<<< HEAD
     def __call__(self, inputs, s, dim=0, keepdim=False):
-=======
-    def forward(self, inputs, s):
->>>>>>> 7bc4c3dc
         """Updates the moving average, and returns :code:`inputs.log()`.
         """
         self.n += 1
         if torch_isnan(self.ewma) or torch_isinf(self.ewma):
             ewma = inputs
         else:
-<<<<<<< HEAD
             ewma = inputs * (1. - self.alpha) / (1 - self.alpha**self.n) \
                     + torch.exp(self.s - s) * self.ewma \
                     * (self.alpha - self.alpha**self.n) / (1 - self.alpha**self.n)
         self.ewma = ewma.detach()
         self.s = s.detach()
-        return _ewma_log_fn(inputs, ewma)
-=======
-            self.ewma = inputs*(1. - self.alpha)/(1 - self.alpha**self.n) \
-                        + torch.exp(self.s - s)*self.ewma \
-                        * (self.alpha - self.alpha**self.n)/(1 - self.alpha**self.n)
-            self.s = s
-        return inputs.log()
-
-    def backward(self, grad_output):
-        """Returns the gradient from exponentially weighted moving
-        average of historical input values.
-        """
-        return grad_output/self.ewma, None
->>>>>>> 7bc4c3dc
+        return _ewma_log_fn(inputs, ewma)