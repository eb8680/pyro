from __future__ import absolute_import, division, print_function

import torch
import numpy as np

import pyro
from pyro import poutine
from pyro.contrib.oed.search import Search
from pyro.infer import EmpiricalMarginal, Importance, SVI
from pyro.contrib.autoguide import mean_field_guide_entropy
from pyro.contrib.glmm.guides import LinearModelLaplaceGuide
from pyro.contrib.util import lexpand, rexpand


def laplace_vi_ape(model, design, observation_labels, target_labels,
                   guide, loss, optim, num_steps,
                   final_num_samples, y_dist=None):
    """
    Laplace approximation
    """
    if isinstance(observation_labels, str):
        observation_labels = [observation_labels]
    if target_labels is not None and isinstance(target_labels, str):
        target_labels = [target_labels]

    def posterior_entropy(y_dist, design):
        # Important that y_dist is sampled *within* the function
        y = pyro.sample("conditioning_y", y_dist)
        y_dict = {label: y[i, ...] for i, label in enumerate(observation_labels)}
        conditioned_model = pyro.condition(model, data=y_dict)
        # Here just using SVI to run the MAP optimization
        SVI(conditioned_model, guide=guide, loss=loss, optim=optim, num_steps=num_steps, num_samples=1).run(design)
        # Recover the entropy
        with poutine.block():
            final_loss = loss(conditioned_model, guide, design)
            guide.finalize(final_loss, target_labels)
<<<<<<< HEAD
            entropy = mean_field_guide_entropy(guide, [design, target_labels], whitelist=target_labels + ["full_laplace"])
=======
            entropy = mean_field_guide_entropy(guide, [design], whitelist=target_labels)
>>>>>>> 35a4fd18
        return entropy

    if y_dist is None:
        y_dist = EmpiricalMarginal(Importance(model, num_samples=final_num_samples).run(design),
                                   sites=observation_labels)

    # Calculate the expected posterior entropy under this distn of y
    loss_dist = EmpiricalMarginal(Search(posterior_entropy).run(y_dist, design))
    loss = loss_dist.mean

    return loss


def vi_ape(model, design, observation_labels, target_labels,
           vi_parameters, is_parameters, y_dist=None):
    """Estimates the average posterior entropy (APE) loss function using
    variational inference (VI).

    The APE loss function estimated by this method is defined as

        :math:`APE(d)=E_{Y\\sim p(y|\\theta, d)}[H(p(\\theta|Y, d))]`

    where :math:`H[p(x)]` is the `differential entropy
    <https://en.wikipedia.org/wiki/Differential_entropy>`_.
    The APE is related to expected information gain (EIG) by the equation

        :math:`EIG(d)=H[p(\\theta)]-APE(d)`

    in particular, minimising the APE is equivalent to maximising EIG.

    :param function model: A pyro model accepting `design` as only argument.
    :param torch.Tensor design: Tensor representation of design
    :param list observation_labels: A subset of the sample sites
        present in `model`. These sites are regarded as future observations
        and other sites are regarded as latent variables over which a
        posterior is to be inferred.
    :param list target_labels: A subset of the sample sites over which the posterior
        entropy is to be measured.
    :param dict vi_parameters: Variational inference parameters which should include:
        `optim`: an instance of :class:`pyro.Optim`, `guide`: a guide function
        compatible with `model`, `num_steps`: the number of VI steps to make,
        and `loss`: the loss function to use for VI
    :param dict is_parameters: Importance sampling parameters for the
        marginal distribution of :math:`Y`. May include `num_samples`: the number
        of samples to draw from the marginal.
    :param pyro.distributions.Distribution y_dist: (optional) the distribution
        assumed for the response variable :math:`Y`
    :return: Loss function estimate
    :rtype: `torch.Tensor`

    """

    if isinstance(observation_labels, str):
        observation_labels = [observation_labels]
    if target_labels is not None and isinstance(target_labels, str):
        target_labels = [target_labels]

    def posterior_entropy(y_dist, design):
        # Important that y_dist is sampled *within* the function
        y = pyro.sample("conditioning_y", y_dist)
        y_dict = {label: y[i, ...] for i, label in enumerate(observation_labels)}
        conditioned_model = pyro.condition(model, data=y_dict)
        SVI(conditioned_model, **vi_parameters).run(design)
        # Recover the entropy
        with poutine.block():
            guide = vi_parameters["guide"]
            final_loss = vi_parameters["loss"](conditioned_model, guide, design)
            entropy = mean_field_guide_entropy(guide, [design], whitelist=target_labels)
        return entropy

    if y_dist is None:
        y_dist = EmpiricalMarginal(Importance(model, **is_parameters).run(design),
                                   sites=observation_labels)

    # Calculate the expected posterior entropy under this distn of y
    loss_dist = EmpiricalMarginal(Search(posterior_entropy).run(y_dist, design))
    loss = loss_dist.mean

    return loss


def naive_rainforth_eig(model, design, observation_labels, target_labels=None,
                        N=100, M=10, M_prime=None, independent_priors=False):
    """
    Naive Rainforth (i.e. Nested Monte Carlo) estimate of the expected information
    gain (EIG). The estimate is, when there are not any random effects,

    .. math::

        \\frac{1}{N}\\sum_{n=1}^N \\log p(y_n | \\theta_n, d) -
        \\frac{1}{N}\\sum_{n=1}^N \\log \\left(\\frac{1}{M}\\sum_{m=1}^M p(y_n | \\theta_m, d)\\right)

    The estimate is, in the presence of random effects,

    .. math::

        \\frac{1}{N}\\sum_{n=1}^N  \\log \\left(\\frac{1}{M'}\\sum_{m=1}^{M'}
        p(y_n | \\theta_n, \\widetilde{\\theta}_{nm}, d)\\right)-
        \\frac{1}{N}\\sum_{n=1}^N \\log \\left(\\frac{1}{M}\\sum_{m=1}^{M}
        p(y_n | \\theta_m, \\widetilde{\\theta}_{m}, d)\\right)

    The latter form is used when `M_prime != None`.

    :param function model: A pyro model accepting `design` as only argument.
    :param torch.Tensor design: Tensor representation of design
    :param list observation_labels: A subset of the sample sites
        present in `model`. These sites are regarded as future observations
        and other sites are regarded as latent variables over which a
        posterior is to be inferred.
    :param list target_labels: A subset of the sample sites over which the posterior
        entropy is to be measured.
    :param int N: Number of outer expectation samples.
    :param int M: Number of inner expectation samples for `p(y|d)`.
    :param int M_prime: Number of samples for `p(y | theta, d)` if required.
    :return: EIG estimate
    :rtype: `torch.Tensor`
    """

    if isinstance(observation_labels, str):  # list of strings instead of strings
        observation_labels = [observation_labels]
    if isinstance(target_labels, str):
        target_labels = [target_labels]

    # Take N samples of the model
    expanded_design = lexpand(design, N)  # N copies of the model
    trace = poutine.trace(model).get_trace(expanded_design)
    trace.compute_log_prob()

    if M_prime is not None:
        y_dict = {l: lexpand(trace.nodes[l]["value"], M_prime) for l in observation_labels}
        theta_dict = {l: lexpand(trace.nodes[l]["value"], M_prime) for l in target_labels}
        theta_dict.update(y_dict)
        # Resample M values of u and compute conditional probabilities
        # WARNING: currently the use of condition does not actually sample
        # the conditional distribution!
        # We need to use some importance weighting
        conditional_model = pyro.condition(model, data=theta_dict)
        if independent_priors:
            reexpanded_design = lexpand(design, M_prime, 1)
        else:
            # Not acceptable to use (M_prime, 1) here - other variables may occur after
            # theta, so need to be sampled conditional upon it
            reexpanded_design = lexpand(design, M_prime, N)
        retrace = poutine.trace(conditional_model).get_trace(reexpanded_design)
        retrace.compute_log_prob()
        conditional_lp = logsumexp(sum(retrace.nodes[l]["log_prob"] for l in observation_labels), 0) \
            - np.log(M_prime)
    else:
        # This assumes that y are independent conditional on theta
        # Furthermore assume that there are no other variables besides theta
        conditional_lp = sum(trace.nodes[l]["log_prob"] for l in observation_labels)

    y_dict = {l: lexpand(trace.nodes[l]["value"], M) for l in observation_labels}
    # Resample M values of theta and compute conditional probabilities
    conditional_model = pyro.condition(model, data=y_dict)
    # Using (M, 1) instead of (M, N) - acceptable to re-use thetas between ys because
    # theta comes before y in graphical model
    reexpanded_design = lexpand(design, M, 1)  # sample M theta
    retrace = poutine.trace(conditional_model).get_trace(reexpanded_design)
    retrace.compute_log_prob()
    marginal_lp = logsumexp(sum(retrace.nodes[l]["log_prob"] for l in observation_labels), 0) \
        - np.log(M)

    terms = conditional_lp - marginal_lp
    nonnan = (~torch.isnan(terms)).sum(0).type_as(terms)
    terms[torch.isnan(terms)] = 0.
    return terms.sum(0)/nonnan


def accelerated_rainforth_eig(model, design, observation_labels, target_labels,
                              yspace, N=100, M_prime=None):
    """
    Accelerated Rainforth (i.e. Unnested Monte Carlo) estimate of the expected information
    gain (EIG). The estimate is, when there are not any random effects,

    .. math::

            \\frac{1}{N}\\sum_{n=1}^N\\sum_{y=1}^{|Y|}p(y | \\theta_n, d) \\log p(y | \\theta_n, d)-
            \\sum_{y=1}^{|Y|}\\left[ \\left( \\frac{1}{N} \\sum_{n=1}^N p(y | \\theta_n, d)\\right)
            log\\left(\\frac{1}{N}\\sum_{n=1}^N p(y | \\theta_n, d)\\right)\\right]

    The estimate is, in the presence of random effects,

    .. math::

        \\frac{1}{N}\\sum_{n=1}^N\\sum_{y=1}^{|Y|}\\left(\\left(\\frac{1}{M'}\\sum_{m=1}^{M'}
        p(y | \\theta_n, \\widetilde{\\theta}_{nm}, d)\\right)
        \\log \\left(\\frac{1}{M'}\\sum_{m=1}^{M'}p(y | \\theta_n, \\widetilde{\\theta}_{nm}, d)\\right)\\right)-
        \\sum_{y=1}^{|Y|}\\left(\\left( \\frac{1}{N}\\sum_{n=1}^N p(y | \\theta_n, \\widetilde{\\theta}_{n}, d)\\right)
        \\log \\left(\\frac{1}{N}\\sum_{n=1}^N p(y | \\theta_n, \\widetilde{\\theta}_{n}, d)\\right)\\right)

    The latter form is used when `M_prime != None`.

    :param function model: A pyro model accepting `design` as only argument.
    :param torch.Tensor design: Tensor representation of design
    :param list observation_labels: A subset of the sample sites
        present in `model`. These sites are regarded as future observations
        and other sites are regarded as latent variables over which a
        posterior is to be inferred.
    :param list target_labels: A subset of the sample sites over which the posterior
        entropy is to be measured.
    :param dictionary yspace: maps y to a tensor that contains the possible values that y can take
    :param int N: Number of outer expectation samples.
    :param int M_prime: Number of samples for `p(y | theta, d)` if required.
    :return: EIG estimate
    :rtype: `torch.Tensor`
    """

    if isinstance(observation_labels, str):  # list of strings instead of strings
        observation_labels = [observation_labels]
    if isinstance(target_labels, str):
        target_labels = [target_labels]

    expanded_design = lexpand(design, N, 1)  # N copies of the model
    shape = list(design.shape[:-1])
    expanded_yspace = {k: rexpand(y, *shape) for k, y in yspace.items()}
    newmodel = pyro.condition(model, data=expanded_yspace)
    trace = poutine.trace(newmodel).get_trace(expanded_design)
    trace.compute_log_prob()
    lp = sum(trace.nodes[l]["log_prob"] for l in observation_labels)

    if M_prime is None:
        first_term = xexpx(lp).sum(0).sum(0)/N

    else:
        y_dict = {l: lexpand(trace.nodes[l]["value"], M_prime, 1) for l in observation_labels}
        theta_dict = {l: lexpand(trace.nodes[l]["value"], M_prime) for l in target_labels}
        theta_dict.update(y_dict)
        # Resample M values of theta_tilde and compute conditional probabilities
        othermodel = pyro.condition(model, data=theta_dict)
        reexpanded_design = lexpand(design, M_prime, N, 1)
        retrace = poutine.trace(othermodel).get_trace(reexpanded_design)
        retrace.compute_log_prob()
        relp = logsumexp(sum(retrace.nodes[l]["log_prob"] for l in observation_labels), 0) \
            - np.log(M_prime)
        first_term = xexpx(relp).sum(0).sum(0)/N

    second_term = xexpx(logsumexp(lp, 0) - np.log(N)).sum(0)
    return first_term - second_term


def donsker_varadhan_eig(model, design, observation_labels, target_labels,
                         num_samples, num_steps, T, optim, return_history=False,
                         final_design=None, final_num_samples=None):
    """
    Donsker-Varadhan estimate of the expected information gain (EIG).

    The Donsker-Varadhan representation of EIG is

    .. math::

        \\sup_T E_{p(y, \\theta | d)}[T(y, \\theta)] - \\log E_{p(y|d)p(\\theta)}[\\exp(T(\\bar{y}, \\bar{\\theta}))]

    where :math:`T` is any (measurable) function.

    This methods optimises the loss function over a pre-specified class of
    functions `T`.

    :param function model: A pyro model accepting `design` as only argument.
    :param torch.Tensor design: Tensor representation of design
    :param list observation_labels: A subset of the sample sites
        present in `model`. These sites are regarded as future observations
        and other sites are regarded as latent variables over which a
        posterior is to be inferred.
    :param list target_labels: A subset of the sample sites over which the posterior
        entropy is to be measured.
    :param int num_samples: Number of samples per iteration.
    :param int num_steps: Number of optimisation steps.
    :param function or torch.nn.Module T: optimisable function `T` for use in the
        Donsker-Varadhan loss function.
    :param pyro.optim.Optim optim: Optimiser to use.
    :param bool return_history: If `True`, also returns a tensor giving the loss function
        at each step of the optimisation.
    :param torch.Tensor final_design: The final design tensor to evaluate at. If `None`, uses
        `design`.
    :param int final_num_samples: The number of samples to use at the final evaluation, If `None,
        uses `num_samples`.
    :return: EIG estimate, optionally includes full optimisatio history
    :rtype: `torch.Tensor` or `tuple`
    """
    if isinstance(observation_labels, str):
        observation_labels = [observation_labels]
    if isinstance(target_labels, str):
        target_labels = [target_labels]
    loss = donsker_varadhan_loss(model, T, observation_labels, target_labels)
    return opt_eig_ape_loss(design, loss, num_samples, num_steps, optim, return_history,
                            final_design, final_num_samples)


def barber_agakov_ape(model, design, observation_labels, target_labels,
                      num_samples, num_steps, guide, optim, return_history=False,
                      final_design=None, final_num_samples=None, *args, **kwargs):
    """
    Barber-Agakov estimate of average posterior entropy (APE).

    The Barber-Agakov representation of APE is

        :math:`sup_{q}E_{p(y, \\theta | d)}[\\log q(\\theta | y, d)]`

    where :math:`q` is any distribution on :math:`\\theta`.

    This method optimises the loss over a given guide family `guide`
    representing :math:`q`.

    :param function model: A pyro model accepting `design` as only argument.
    :param torch.Tensor design: Tensor representation of design
    :param list observation_labels: A subset of the sample sites
        present in `model`. These sites are regarded as future observations
        and other sites are regarded as latent variables over which a
        posterior is to be inferred.
    :param list target_labels: A subset of the sample sites over which the posterior
        entropy is to be measured.
    :param int num_samples: Number of samples per iteration.
    :param int num_steps: Number of optimisation steps.
    :param function guide: guide family for use in the (implicit) posterior estimation.
        The parameters of `guide` are optimised to maximise the Barber-Agakov
        objective.
    :param pyro.optim.Optim optim: Optimiser to use.
    :param bool return_history: If `True`, also returns a tensor giving the loss function
        at each step of the optimisation.
    :param torch.Tensor final_design: The final design tensor to evaluate at. If `None`, uses
        `design`.
    :param int final_num_samples: The number of samples to use at the final evaluation, If `None,
        uses `num_samples`.
    :return: EIG estimate, optionally includes full optimisatio history
    :rtype: `torch.Tensor` or `tuple`
    """
    if isinstance(observation_labels, str):
        observation_labels = [observation_labels]
    if isinstance(target_labels, str):
        target_labels = [target_labels]
    loss = barber_agakov_loss(model, guide, observation_labels, target_labels, *args, **kwargs)
    return opt_eig_ape_loss(design, loss, num_samples, num_steps, optim, return_history,
                            final_design, final_num_samples)


def gibbs_y_eig(model, design, observation_labels, target_labels,
                num_samples, num_steps, guide, optim, return_history=False,
                final_design=None, final_num_samples=None):
    """Estimate EIG by estimating the marginal entropy, that of :math:`p(y|d)`,
    via Gibbs' Inequality.

    Warning: this method does **not** estimate the correct quantity in the presence of
    random effects.
    """

    if isinstance(observation_labels, str):
        observation_labels = [observation_labels]
    if isinstance(target_labels, str):
        target_labels = [target_labels]
    loss = gibbs_y_loss(model, guide, observation_labels, target_labels)
    return opt_eig_ape_loss(design, loss, num_samples, num_steps, optim, return_history,
                            final_design, final_num_samples)


def gibbs_y_re_eig(model, design, observation_labels, target_labels,
                   num_samples, num_steps, marginal_guide, cond_guide, optim,
                   return_history=False, final_design=None, final_num_samples=None):
    """Estimate EIG by estimating the marginal entropy, that of :math:`p(y|d)`,
    *and* the conditional entropy, of :math:`p(y|\\theta, d)`, both via Gibbs' Inequality.
    """

    if isinstance(observation_labels, str):
        observation_labels = [observation_labels]
    if isinstance(target_labels, str):
        target_labels = [target_labels]
    loss = gibbs_y_re_loss(model, marginal_guide, cond_guide, observation_labels, target_labels)
    return opt_eig_ape_loss(design, loss, num_samples, num_steps, optim, return_history,
                            final_design, final_num_samples)


def amortized_lfire_eig(model, design, observation_labels, target_labels,
                        num_samples, num_steps, classifier, optim, return_history=False,
                        final_design=None, final_num_samples=None):
    if isinstance(observation_labels, str):
        observation_labels = [observation_labels]
    if isinstance(target_labels, str):
        target_labels = [target_labels]
    loss = alfire_loss(model, classifier, observation_labels, target_labels)
    return opt_eig_ape_loss(design, loss, num_samples, num_steps, optim, return_history,
                            final_design, final_num_samples)


def lfire_eig(model, design, observation_labels, target_labels,
              num_y_samples, num_theta_samples, num_steps, classifier, optim, return_history=False,
              final_design=None, final_num_samples=None):
    if isinstance(observation_labels, str):
        observation_labels = [observation_labels]
    if isinstance(target_labels, str):
        target_labels = [target_labels]

    # Take N samples of the model
    expanded_design = lexpand(design, num_theta_samples)
    trace = poutine.trace(model).get_trace(expanded_design)

    theta_dict = {l: trace.nodes[l]["value"] for l in target_labels}
    cond_model = pyro.condition(model, data=theta_dict)

    loss = lfire_loss(model, cond_model, classifier, observation_labels, target_labels)
    out = opt_eig_ape_loss(expanded_design, loss, num_y_samples, num_steps, optim, return_history,
                           final_design, final_num_samples)
    if return_history:
        return out[0], out[1].sum(0) / num_theta_samples
    else:
        return out.sum(0) / num_theta_samples


def elbo_learn(model, design, observation_labels, target_labels,
               num_samples, num_steps, guide, data, optim):

    if isinstance(observation_labels, str):
        observation_labels = [observation_labels]
    if isinstance(target_labels, str):
        target_labels = [target_labels]
    loss = elbo(model, guide, data, observation_labels, target_labels)
    return opt_eig_ape_loss(design, loss, num_samples, num_steps, optim)


def iwae_eig(model, design, observation_labels, target_labels,
             num_samples, num_steps, guide, optim, return_history=False,
             final_design=None, final_num_samples=None):
    if isinstance(observation_labels, str):
        observation_labels = [observation_labels]
    if isinstance(target_labels, str):
        target_labels = [target_labels]
    loss = iwae_eig_loss(model, guide, observation_labels, target_labels)
    return opt_eig_ape_loss(design, loss, num_samples, num_steps, optim, return_history,
                            final_design, final_num_samples)


def opt_eig_ape_loss(design, loss_fn, num_samples, num_steps, optim, return_history=False,
                     final_design=None, final_num_samples=None):

    if final_design is None:
        final_design = design
    if final_num_samples is None:
        final_num_samples = num_samples

    params = None
    history = []
    for step in range(num_steps):
        if params is not None:
            pyro.infer.util.zero_grads(params)
        with poutine.trace(param_only=True) as param_capture:
            agg_loss, loss = loss_fn(design, num_samples)
        params = set(site["value"].unconstrained()
                     for site in param_capture.trace.nodes.values())
        if torch.isnan(agg_loss):
            raise ArithmeticError("Encountered NaN loss in opt_eig_ape_loss")
        agg_loss.backward()
        if return_history:
            history.append(loss)
        optim(params)

    _, loss = loss_fn(final_design, final_num_samples, evaluation=True)
    if return_history:
        return torch.stack(history), loss
    else:
        return loss


def donsker_varadhan_loss(model, T, observation_labels, target_labels):

    ewma_log = EwmaLog(alpha=0.90)

    try:
        pyro.module("T", T)
    except AssertionError:
        pass

    def loss_fn(design, num_particles, **kwargs):

        expanded_design = lexpand(design, num_particles)

        # Unshuffled data
        unshuffled_trace = poutine.trace(model).get_trace(expanded_design)
        y_dict = {l: unshuffled_trace.nodes[l]["value"] for l in observation_labels}

        # Shuffled data
        # Not actually shuffling, resimulate for safety
        conditional_model = pyro.condition(model, data=y_dict)
        shuffled_trace = poutine.trace(conditional_model).get_trace(expanded_design)

        T_joint = T(expanded_design, unshuffled_trace, observation_labels, target_labels)
        T_independent = T(expanded_design, shuffled_trace, observation_labels, target_labels)

        joint_expectation = T_joint.sum(0)/num_particles

        A = T_independent - np.log(num_particles)
        s, _ = torch.max(A, dim=0)
        independent_expectation = s + ewma_log((A - s).exp().sum(dim=0), s)

        loss = joint_expectation - independent_expectation
        # Switch sign, sum over batch dimensions for scalar loss
        agg_loss = -loss.sum()
        return agg_loss, loss

    return loss_fn


def barber_agakov_loss(model, guide, observation_labels, target_labels, analytic_entropy=False):

    def loss_fn(design, num_particles, evaluation=False, **kwargs):

        expanded_design = lexpand(design, num_particles)

        # Sample from p(y, theta | d)
        trace = poutine.trace(model).get_trace(expanded_design)
        y_dict = {l: trace.nodes[l]["value"] for l in observation_labels}
        theta_dict = {l: trace.nodes[l]["value"] for l in target_labels}

        # Run through q(theta | y, d)
        conditional_guide = pyro.condition(guide, data=theta_dict)
        cond_trace = poutine.trace(conditional_guide).get_trace(
            y_dict, expanded_design, observation_labels, target_labels)
        cond_trace.compute_log_prob()
        if evaluation and analytic_entropy:
            loss = mean_field_guide_entropy(guide,
                    [y_dict, expanded_design, observation_labels, target_labels],
                    whitelist=target_labels).sum(0)/num_particles
        else:
            loss = -sum(cond_trace.nodes[l]["log_prob"] for l in target_labels).sum(0)/num_particles
        agg_loss = loss.sum()
        return agg_loss, loss

    return loss_fn


def safe_mean_terms(terms):
    mask = torch.isnan(terms) | (terms == float('-inf')) | (terms == float('inf'))
    nonnan = (~mask).sum(0).float()
    terms[mask] = 0.
    loss = terms.sum(0) / nonnan
    agg_loss = loss.sum()
    return agg_loss, loss


def gibbs_y_loss(model, guide, observation_labels, target_labels):

    def loss_fn(design, num_particles, evaluation=False, **kwargs):

        expanded_design = lexpand(design, num_particles)

        # Sample from p(y | d)
        trace = poutine.trace(model).get_trace(expanded_design)
        y_dict = {l: trace.nodes[l]["value"] for l in observation_labels}

        # Run through q(y | d)
        conditional_guide = pyro.condition(guide, data=y_dict)
        cond_trace = poutine.trace(conditional_guide).get_trace(
             expanded_design, observation_labels, target_labels)
        cond_trace.compute_log_prob()

        terms = -sum(cond_trace.nodes[l]["log_prob"] for l in observation_labels)

        # At eval time, add p(y | theta, d) terms
        if evaluation:
            trace.compute_log_prob()
            terms += sum(trace.nodes[l]["log_prob"] for l in observation_labels)

        return safe_mean_terms(terms)

    return loss_fn


def gibbs_y_re_loss(model, marginal_guide, cond_guide, observation_labels, target_labels):

    def loss_fn(design, num_particles, evaluation=False, **kwargs):

        expanded_design = lexpand(design, num_particles)

        # Sample from p(y | d)
        trace = poutine.trace(model).get_trace(expanded_design)
        y_dict = {l: trace.nodes[l]["value"] for l in observation_labels}
        theta_dict = {l: trace.nodes[l]["value"] for l in target_labels}

        # Run through q(y | d)
        qyd = pyro.condition(marginal_guide, data=y_dict)
        marginal_trace = poutine.trace(qyd).get_trace(
             expanded_design, observation_labels, target_labels)
        marginal_trace.compute_log_prob()

        # Run through q(y | theta, d)
        qythetad = pyro.condition(cond_guide, data=y_dict)
        cond_trace = poutine.trace(qythetad).get_trace(
                theta_dict, expanded_design, observation_labels, target_labels)
        cond_trace.compute_log_prob()
        terms = -sum(marginal_trace.nodes[l]["log_prob"] for l in observation_labels)

        # At evaluation time, use the right estimator, q(y | theta, d) - q(y | d)
        # At training time, use -q(y | theta, d) - q(y | d) so gradients go the same way
        if evaluation:
            terms += sum(cond_trace.nodes[l]["log_prob"] for l in observation_labels)
        else:
            terms -= sum(cond_trace.nodes[l]["log_prob"] for l in observation_labels)

        return safe_mean_terms(terms)

    return loss_fn


def alfire_loss(model, h, observation_labels, target_labels):

    def loss_fn(design, num_particles, evaluation=False, **kwargs):

        try:
            pyro.module("h", h)
        except AssertionError:
            pass

        expanded_design = lexpand(design, num_particles)

        # Unshuffled data
        unshuffled_trace = poutine.trace(model).get_trace(expanded_design)
        y_dict = {l: unshuffled_trace.nodes[l]["value"] for l in observation_labels}

        if not evaluation:
            # Shuffled data
            # Not actually shuffling, re-simulate for safety
            conditional_model = pyro.condition(model, data=y_dict)
            shuffled_trace = poutine.trace(conditional_model).get_trace(expanded_design)

            h_joint = h(expanded_design, unshuffled_trace, observation_labels, target_labels)
            h_independent = h(expanded_design, shuffled_trace, observation_labels, target_labels)

            terms = torch.nn.functional.softplus(-h_joint) + torch.nn.functional.softplus(h_independent)
            return safe_mean_terms(terms)

        else:
            h_joint = h(expanded_design, unshuffled_trace, observation_labels, target_labels)
            return safe_mean_terms(h_joint)

    return loss_fn


def lfire_loss(model_marginal, model_conditional, h, observation_labels, target_labels):

    def loss_fn(design, num_particles, evaluation=False, **kwargs):

        try:
            pyro.module("h", h)
        except AssertionError:
            pass

        expanded_design = lexpand(design, num_particles)
        model_conditional_trace = poutine.trace(model_conditional).get_trace(expanded_design)

        if not evaluation:
            model_marginal_trace = poutine.trace(model_marginal).get_trace(expanded_design)

            h_joint = h(expanded_design, model_conditional_trace, observation_labels, target_labels)
            h_independent = h(expanded_design, model_marginal_trace, observation_labels, target_labels)

            terms = torch.nn.functional.softplus(-h_joint) + torch.nn.functional.softplus(h_independent)
            return safe_mean_terms(terms)

        else:
            h_joint = h(expanded_design, model_conditional_trace, observation_labels, target_labels)
            return safe_mean_terms(h_joint)

    return loss_fn


def elbo(model, guide, data, observation_labels, target_labels):

    def loss_fn(design, num_particles, **kwargs):

        y_dict = {l: lexpand(y, num_particles) for l, y in data.items()}

        expanded_design = lexpand(design, num_particles)

        # Sample from q(theta)
        trace = poutine.trace(guide).get_trace(expanded_design)
        theta_y_dict = {l: trace.nodes[l]["value"] for l in target_labels}
        theta_y_dict.update(y_dict)
        trace.compute_log_prob()

        # Run through p(theta)
        modelp = pyro.condition(model, data=theta_y_dict)
        model_trace = poutine.trace(modelp).get_trace(expanded_design)
        model_trace.compute_log_prob()

        terms = sum(trace.nodes[l]["log_prob"] for l in target_labels)
        terms -= sum(model_trace.nodes[l]["log_prob"] for l in target_labels)
        terms -= sum(model_trace.nodes[l]["log_prob"] for l in observation_labels)

        return safe_mean_terms(terms)

    return loss_fn


def iwae_eig_loss(model, guide, observation_labels, target_labels):

    def loss_fn(design, num_particles, evaluation=False, **kwargs):
        N, M = num_particles
        expanded_design = lexpand(design, N)

        # Sample from p(y, theta | d)
        trace = poutine.trace(model).get_trace(expanded_design)
        y_dict = {l: lexpand(trace.nodes[l]["value"], M) for l in observation_labels}

        # Sample M times from q(theta | y, d) for each y
        reexpanded_design = lexpand(expanded_design, M)
        conditional_guide = pyro.condition(guide, data=y_dict)
        guide_trace = poutine.trace(conditional_guide).get_trace(
            y_dict, reexpanded_design, observation_labels, target_labels)
        theta_y_dict = {l: guide_trace.nodes[l]["value"] for l in target_labels}
        theta_y_dict.update(y_dict)
        guide_trace.compute_log_prob()

        # Re-run that through the model to compute the joint
        modelp = pyro.condition(model, data=theta_y_dict)
        model_trace = poutine.trace(modelp).get_trace(reexpanded_design)
        model_trace.compute_log_prob()

        terms = sum(guide_trace.nodes[l]["log_prob"] for l in target_labels).sum(0)/M
        terms -= sum(model_trace.nodes[l]["log_prob"] for l in target_labels).sum(0)/M
        terms -= sum(model_trace.nodes[l]["log_prob"] for l in observation_labels).sum(0)/M

        # At eval time, add p(y | theta, d) terms
        if evaluation:
            trace.compute_log_prob()
            terms += sum(trace.nodes[l]["log_prob"] for l in observation_labels)

        return safe_mean_terms(terms)

    return loss_fn


def logsumexp(inputs, dim=None, keepdim=False):
    """Numerically stable logsumexp.

    Args:
        inputs: A Variable with any shape.

    Returns:
        Equivalent of `log(sum(exp(inputs), dim=dim, keepdim=keepdim))`.
    """
    # For a 1-D array x (any array along a single dimension),
    # log sum exp(x) = s + log sum exp(x - s)
    # with s = max(x) being a common choice.
    if dim is None:
        inputs = inputs.view(-1)
        dim = 0
    s, _ = torch.max(inputs, dim=dim, keepdim=True)
    j = (inputs - s).exp()
    # Fix so that exp(-inf) = 0. rather than nan.
    j[(inputs - s) == float('-inf')] = 0.
    outputs = s + j.sum(dim=dim, keepdim=True).log()
    if not keepdim:
        outputs = outputs.squeeze(dim)
    return outputs


def xexpx(a):
    """Computes `a*exp(a)`.
    
    This function makes the outputs more stable when the inputs of this function converge to -infinity

    Args:
        a: torch.Tensor

    Returns:
        Equivalent of `a*torch.exp(a)`.
    """
    mask = (a == float('-inf'))
    y = a*torch.exp(a)
    y[mask] = 0.
    return y


class EwmaLog(torch.autograd.Function):
    """Logarithm function with exponentially weighted moving average
    for gradients.

    For input `inputs` this function return :code:`inputs.log()`. However, it
    computes the gradient as

        :math:`\\frac{\\sum_{t=0}^{T-1} \\alpha^t}{\\sum_{t=0}^{T-1} \\alpha^t x_{T-t}}`

    where :math:`x_t` are historical input values passed to this function,
    :math:`x_T` being the most recently seen value.

    This gradient may help with numerical stability when the sequence of
    inputs to the function form a convergent sequence.
    """

    def __init__(self, alpha):
        self.alpha = alpha
        self.ewma = torch.tensor(0.)
        self.n = 0
        self.s = 0.

    def forward(self, inputs, s):
        """Updates the moving average, and returns :code:`inputs.log()`.
        """
        self.n += 1
        if torch.isnan(self.ewma).any() or (self.ewma == float('inf')).any():
            self.ewma = inputs
            self.s = s
        else:
            self.ewma = inputs*(1. - self.alpha)/(1 - self.alpha**self.n) \
                        + torch.exp(self.s - s)*self.ewma \
                        * (self.alpha - self.alpha**self.n)/(1 - self.alpha**self.n)
            self.s = s
        return inputs.log()

    def backward(self, grad_output):
        """Returns the gradient from exponentially weighted moving
        average of historical input values.
        """
        return grad_output/self.ewma, None<|MERGE_RESOLUTION|>--- conflicted
+++ resolved
@@ -34,11 +34,7 @@
         with poutine.block():
             final_loss = loss(conditioned_model, guide, design)
             guide.finalize(final_loss, target_labels)
-<<<<<<< HEAD
             entropy = mean_field_guide_entropy(guide, [design, target_labels], whitelist=target_labels + ["full_laplace"])
-=======
-            entropy = mean_field_guide_entropy(guide, [design], whitelist=target_labels)
->>>>>>> 35a4fd18
         return entropy
 
     if y_dist is None:
