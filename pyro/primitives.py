--- conflicted
+++ resolved
@@ -102,21 +102,12 @@
         """
         self.size = size
         self.subsample_size = subsample_size
-<<<<<<< HEAD
-        if use_cuda is None:
-            with warnings.catch_warnings():
-                warnings.filterwarnings("ignore", category=torch.jit.TracerWarning)
-                self.use_cuda = torch.Tensor().is_cuda
-        else:
-            self.use_cuda = use_cuda
-=======
         self.use_cuda = use_cuda
         if self.use_cuda is not None:
             if self.use_cuda ^ (device != "cpu"):
                 raise ValueError("Incompatible arg values use_cuda={}, device={}."
                                  .format(use_cuda, device))
         self.device = torch.Tensor().device if not device else device
->>>>>>> 332c7cb6
 
     def sample(self, sample_shape=torch.Size()):
         """
@@ -126,30 +117,17 @@
         if sample_shape:
             raise NotImplementedError
         subsample_size = self.subsample_size
-<<<<<<< HEAD
         if subsample_size is None or subsample_size >= self.size:
             result = jit_compatible_arange(self.size)
         else:
-            result = torch.multinomial(torch.ones(self.size), self.subsample_size, replacement=False)
-=======
-        if subsample_size is None or subsample_size > self.size:
-            subsample_size = self.size
-        if subsample_size >= self.size:
-            result = torch.arange(self.size, dtype=torch.long).to(self.device)
-        else:
             result = torch.multinomial(torch.ones(self.size), self.subsample_size,
                                        replacement=False).to(self.device)
->>>>>>> 332c7cb6
         return result.cuda() if self.use_cuda else result
 
     def log_prob(self, x):
         # This is zero so that iarange can provide an unbiased estimate of
         # the non-subsampled log_prob.
-<<<<<<< HEAD
-        result = torch.tensor(0.)
-=======
         result = torch.tensor(0., device=self.device)
->>>>>>> 332c7cb6
         return result.cuda() if self.use_cuda else result
 
 
