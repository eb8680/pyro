--- conflicted
+++ resolved
@@ -110,15 +110,9 @@
     "    # otherwise, observe the value \n",
     "    alpha_prior = Variable(torch.ones([batch_size, 10]) / (10.))\n",
     "    if ys is None:\n",
-<<<<<<< HEAD
-    "        ys = pyro.sample(\"y\", dist.One_hot_categorical(alpha_prior))\n",
-    "    else:\n",
-    "        pyro.sample(\"y\", dist.One_hot_categorical(alpha_prior), obs=ys)\n",
-=======
     "        ys = pyro.sample(\"y\", dist.OneHotCategorical(alpha_prior))\n",
     "    else:\n",
     "        pyro.sample(\"y\", dist.OneHotCategorical(alpha_prior), obs=ys)\n",
->>>>>>> ddc1782f
     "\n",
     "    # finally, score the image x against the\n",
     "    # parameterized distribution p(x|y,z) = bernoulli(decoder(y,z))\n",
@@ -131,11 +125,7 @@
     "    # q(y|x) = OneHotCategorical(alpha(x))\n",
     "    if ys is None:\n",
     "        alpha = encoder_y.forward(xs)\n",
-<<<<<<< HEAD
-    "        ys = pyro.sample(\"y\", dist.One_hot_categorical(alpha))\n",
-=======
     "        ys = pyro.sample(\"y\", dist.OneHotCategorical(alpha))\n",
->>>>>>> ddc1782f
     "\n",
     "    # sample the latent z with the variational\n",
     "    # distribution q(z|x,y) = normal(mu(x,y),sigma(x,y))\n",
@@ -310,11 +300,7 @@
     "def model_classify(xs, ys):\n",
     "    # this yields the extra term in the objective function\n",
     "    alpha = encoder_y.forward(xs)\n",
-<<<<<<< HEAD
-    "    pyro.observe(\"y_aux\", dist.One_hot_categorical(alpha, log_pdf_mask=aux_loss_multiplier), ys)\n",
-=======
     "    pyro.observe(\"y_aux\", dist.OneHotCategorical(alpha, log_pdf_mask=aux_loss_multiplier), ys)\n",
->>>>>>> ddc1782f
     "\n",
     "def guide_classify(xs, ys):\n",
     "    # the guide is trivial, since there are no \n",
